[workspace]
members = [
    "agent/provider",
    "agent/requestor",
<<<<<<< HEAD
    "agent/batch-requestor",
    "agent/offer-model",
=======
>>>>>>> 3859a1f1
    "core/activity",
    "core/gftp",
    "core/identity",
    "core/market",
    "core/model",
    "core/net",
    "core/payment",
    "core/payment-driver",
    "core/persistence",
    "core/serv",
    "core/serv-api",
    "core/serv-api/cache",
    "core/serv-api/interfaces",
    "core/serv-api/web",
    "core/serv-api/derive",
    "exe-unit",
    "service-bus/bus",
    "service-bus/derive",
    "service-bus/proto",
    "service-bus/router",
    "service-bus/util",
    "utils/agreement-utils",
    "utils/scheduler",
    "utils/actix_utils",
    "utils/process",
    "utils/transfer",
    "utils/path",
]

[patch.crates-io]
## SERVICES
ya-activity = { path = "core/activity" }
ya-payment = { path = "core/payment" }
ya-identity = { path = "core/identity" }
ya-market = { path = "core/market" }
ya-net = { path = "core/net" }

## CORE UTILS
ya-core-model = { path = "core/model" }
ya-payment-driver = { path = "core/payment-driver" }
ya-persistence = { path = "core/persistence" }
ya-service-api = { path = "core/serv-api" }
ya-service-api-cache = { path = "core/serv-api/cache" }
ya-service-api-derive = { path = "core/serv-api/derive" }
ya-service-api-interfaces = { path = "core/serv-api/interfaces" }
ya-service-api-web = { path = "core/serv-api/web" }

## SERVICE BUS
ya-service-bus = { path = "service-bus/bus/" }
ya-sb-proto = { path = "service-bus/proto" }
ya-sb-router = { path = "service-bus/router" }
ya-sb-util = { path = "service-bus/util" }

## CLIENT
ya-client = { git = "https://github.com/golemfactory/ya-client.git", rev = "a8ab6d9"}
ya-client-model = { git = "https://github.com/golemfactory/ya-client.git", rev = "a8ab6d9"}

## OTHERS
gftp = { path = "core/gftp" }
ya-agreement-utils = { path = "utils/agreement-utils" }
ya-exe-unit = { path = "exe-unit" }
ya-transfer = { path = "utils/transfer" }
ya-utils-actix = { path = "utils/actix_utils"}
ya-utils-path = { path = "utils/path"}
ya-utils-process = { path = "utils/process"}<|MERGE_RESOLUTION|>--- conflicted
+++ resolved
@@ -2,11 +2,7 @@
 members = [
     "agent/provider",
     "agent/requestor",
-<<<<<<< HEAD
     "agent/batch-requestor",
-    "agent/offer-model",
-=======
->>>>>>> 3859a1f1
     "core/activity",
     "core/gftp",
     "core/identity",
