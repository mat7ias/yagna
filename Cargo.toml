[package]
name = "yagna"
version = "0.5.0"
description = "Open platform and marketplace for distributed computations"
readme = "README.md"
authors = ["Golem Factory <contact@golem.network>"]
homepage = "https://github.com/golemfactory/yagna/core/serv"
repository = "https://github.com/golemfactory/yagna"
license = "GPL-3.0"
edition = "2018"

[features]
default = ['zksync-driver', 'gnt-driver', 'gftp/bin']
static-openssl = ["openssl/vendored"]
dummy-driver = ['ya-dummy-driver']
gnt-driver = ['ya-gnt-driver']
zksync-driver = ['ya-zksync-driver']
tos = []

[[bin]]
name = "yagna"
path = "core/serv/src/main.rs"

[dependencies]
gftp = "0.1" # just to enable gftp build for cargo-deb
ya-activity = "0.2"
ya-compile-time-utils = "0.1"
ya-dummy-driver = { version = "0.1", optional = true }
ya-gnt-driver = { version = "0.1", optional = true }
ya-zksync-driver = { version = "0.1", optional = true }
ya-identity = "0.2"
ya-market = "0.2"
ya-metrics = "0.1"
ya-net = { version = "0.1", features = ["service"] }
ya-payment = "0.1"
ya-persistence = "0.2"
ya-sb-proto = "0.1"
ya-sb-router = "0.1"
ya-service-api = "0.1"
ya-service-api-derive = "0.1"
ya-service-api-interfaces = "0.1"
ya-service-api-web = "0.1"
ya-service-bus = "0.2"
ya-sgx = "0.1"
ya-utils-path = "0.1"
ya-utils-futures = "0.1"
ya-utils-process = { version = "0.1", features = ["lock"] }

actix-rt = "1.0"
actix-service = "1.0"
actix-web = "3.2"
anyhow = "1.0"
directories = "2.0.2"
dotenv = "0.15.0"
env_logger = "0.7"
futures = "0.3"
lazy_static = "1.4"
log = "0.4"
openssl = "0.10"
structopt = "0.3"
url = "2.1.1"
tokio = {version = "0.2.22", features=["uds"]}

[package.metadata.deb]
name="golem-requestor"
assets = [
    ["target/release/yagna", "usr/bin/", "755"],
    ["target/release/gftp", "usr/bin/", "755"],
    ["README.md", "usr/share/doc/yagna/", "644"],
    ["core/serv/README.md", "usr/share/doc/yagna/service.md", "644"],
]
conflicts="ya-provider"
features=["static-openssl"]
maintainer-scripts="debian/core"
depends="libgcc1, libc6 (>= 2.23)"
extended-description="""The Next Golem Milestone.

An open platform and marketplace for distributed computations.
"""


[package.metadata.deb.variants.provider]
name="golem-provider"
replaces="golem-requestor"
maintainer-scripts="debian/core"
features=["static-openssl"]
depends="libgcc1, libc6 (>= 2.23)"
assets = [
    ["target/release/yagna", "usr/bin/", "755"],
    ["target/release/ya-provider", "usr/bin/", "755"],
    ["target/release/gftp", "usr/bin/", "755"],
    ["target/release/exe-unit", "usr/lib/yagna/plugins/", "755"],
    ["README.md", "usr/share/doc/yagna/", "644"],
    ["core/serv/README.md", "usr/share/doc/yagna/service.md", "644"],
    ["agent/provider/readme.md", "usr/share/doc/yagna/run-provider.md", "644"],
]


[workspace]
members = [
    "agent/provider",
    "agent/requestor",
    "core/activity",
    "core/gftp",
    "core/identity",
    "core/market",
    "core/market/resolver",
    "core/model",
    "core/net",
    "core/payment",
    "core/payment-driver/base",
    "core/payment-driver/dummy",
    "core/payment-driver/gnt",
    "core/payment-driver/zksync",
    "core/persistence",
    "core/serv-api",
    "core/serv-api/cache",
    "core/serv-api/derive",
    "core/serv-api/interfaces",
    "core/serv-api/web",
    "core/sgx",
    "exe-unit",
    "exe-unit/runtime-api",
    "exe-unit/tokio-process-ns",
    "golem_cli",
    "service-bus/bus",
    "service-bus/derive",
    "service-bus/proto",
    "service-bus/router",
    "service-bus/util",
    "utils/actix_utils",
    "utils/agreement-utils",
    "utils/compile-time-utils",
    "utils/futures",
    "utils/path",
    "utils/process",
    "utils/std-utils",
    "utils/scheduler",
    "utils/transfer",
    "utils/diesel-utils",
    "core/metrics"
]

[patch.crates-io]
## SERVICES
ya-activity = { path = "core/activity" }
ya-payment-driver = { path = "core/payment-driver/base" }
ya-dummy-driver = { path = "core/payment-driver/dummy" }
ya-gnt-driver = { path = "core/payment-driver/gnt" }
ya-zksync-driver = { path = "core/payment-driver/zksync" }
ya-identity = { path = "core/identity" }
ya-market = { path = "core/market" }
ya-market-resolver = { path = "core/market/resolver" }
ya-net = { path = "core/net" }
ya-payment = { path = "core/payment" }
ya-sgx = { path = "core/sgx" }

## CORE UTILS
ya-core-model = { path = "core/model" }
ya-persistence = { path = "core/persistence" }
ya-service-api = { path = "core/serv-api" }
ya-service-api-cache = { path = "core/serv-api/cache" }
ya-service-api-derive = { path = "core/serv-api/derive" }
ya-service-api-interfaces = { path = "core/serv-api/interfaces" }
ya-service-api-web = { path = "core/serv-api/web" }

## SERVICE BUS
ya-service-bus = { path = "service-bus/bus/" }
ya-sb-proto = { path = "service-bus/proto" }
ya-sb-router = { path = "service-bus/router" }
ya-sb-util = { path = "service-bus/util" }

## CLIENT
<<<<<<< HEAD
ya-client = { git = "https://github.com/golemfactory/ya-client.git", rev = "9f04adb444109a2614b5b3fccc361439d44e6912"}
ya-client-model = { git = "https://github.com/golemfactory/ya-client.git", rev = "9f04adb444109a2614b5b3fccc361439d44e6912"}
=======
ya-client = { git = "https://github.com/golemfactory/ya-client.git", branch = "event-api/master"}
ya-client-model = { git = "https://github.com/golemfactory/ya-client.git", branch = "event-api/master"}
>>>>>>> 1d369239

#ya-client = { path = "../ya-client" }
#ya-client-model = { path = "../ya-client/model" }

## OTHERS
gftp = { path = "core/gftp" }
tokio-process-ns = { path = "exe-unit/tokio-process-ns" }
ya-agreement-utils = { path = "utils/agreement-utils" }
ya-std-utils = { path = "utils/std-utils" }
ya-compile-time-utils = { path = "utils/compile-time-utils" }
ya-exe-unit = { path = "exe-unit" }
ya-transfer = { path = "utils/transfer" }
ya-utils-actix = { path = "utils/actix_utils"}
ya-utils-futures = { path = "utils/futures"}
ya-utils-path = { path = "utils/path"}
ya-utils-process = { path = "utils/process"}
ya-diesel-utils = { path = "utils/diesel-utils"}
ya-metrics = { path = "core/metrics" }<|MERGE_RESOLUTION|>--- conflicted
+++ resolved
@@ -171,13 +171,8 @@
 ya-sb-util = { path = "service-bus/util" }
 
 ## CLIENT
-<<<<<<< HEAD
-ya-client = { git = "https://github.com/golemfactory/ya-client.git", rev = "9f04adb444109a2614b5b3fccc361439d44e6912"}
-ya-client-model = { git = "https://github.com/golemfactory/ya-client.git", rev = "9f04adb444109a2614b5b3fccc361439d44e6912"}
-=======
 ya-client = { git = "https://github.com/golemfactory/ya-client.git", branch = "event-api/master"}
 ya-client-model = { git = "https://github.com/golemfactory/ya-client.git", branch = "event-api/master"}
->>>>>>> 1d369239
 
 #ya-client = { path = "../ya-client" }
 #ya-client-model = { path = "../ya-client/model" }
