use crate::archive::ArchiveFormat;
use crate::archive::{archive, extract};
use crate::error::Error;
use crate::traverse::PathTraverse;
use crate::{abortable_sink, abortable_stream};
use crate::{TransferData, TransferProvider, TransferSink, TransferStream};
use actix_rt::Arbiter;
use bytes::BytesMut;
use futures::future::ready;
use futures::{SinkExt, StreamExt, TryFutureExt, TryStreamExt};
use std::convert::TryFrom;
use std::path::Path;
use tokio::fs::File;
use tokio::io::AsyncWriteExt;
use tokio_util::codec::{BytesCodec, FramedRead};
use url::Url;
use ya_client_model::activity::TransferArgs;

pub struct FileTransferProvider;
pub struct DirTransferProvider;

impl Default for FileTransferProvider {
    fn default() -> Self {
        FileTransferProvider {}
    }
}

impl TransferProvider<TransferData, Error> for FileTransferProvider {
    fn schemes(&self) -> Vec<&'static str> {
        vec!["file"]
    }

<<<<<<< HEAD
    fn source(&self, url: &Url, _: &TransferArgs) -> TransferStream<TransferData, Error> {
        let url = extract_file_url(url);
        log::debug!("Transfer source file: {}", url);

=======
    fn source(&self, url: &Url) -> TransferStream<TransferData, Error> {
>>>>>>> 60bc0a7e
        let (stream, tx, abort_reg) = TransferStream::<TransferData, Error>::create(1);
        let txc = tx.clone();
        let url = url.clone();

        tokio::task::spawn_local(async move {
            let fut = async move {
                let path = extract_file_url(&url);
                let file = File::open(&path).await?;
                FramedRead::new(file, BytesCodec::new())
                    .map_ok(BytesMut::freeze)
                    .map_err(Error::from)
                    .into_stream()
                    .forward(
                        tx.sink_map_err(Error::from)
                            .with(|b| ready(Ok(Ok(TransferData::from(b))))),
                    )
                    .await
                    .map_err(Error::from)
            };

            abortable_stream(fut, abort_reg, txc).await
        });

        stream
    }

<<<<<<< HEAD
    fn destination(&self, url: &Url, _: &TransferArgs) -> TransferSink<TransferData, Error> {
        let url = extract_file_url(url);
        log::debug!("Transfer destination file: {}", url);

=======
    fn destination(&self, url: &Url) -> TransferSink<TransferData, Error> {
>>>>>>> 60bc0a7e
        let (sink, mut rx, res_tx) = TransferSink::<TransferData, Error>::create(1);
        let url = url.clone();
        let url_f = url.clone();

        tokio::task::spawn_local(async move {
<<<<<<< HEAD
            let path = Path::new(url.as_str());
            if let Some(parent) = path.parent() {
                std::fs::create_dir_all(parent)?;
            }

=======
            let path = extract_file_url(&url_f);
>>>>>>> 60bc0a7e
            let fut = async move {
                let mut file = File::create(&path).await?;
                while let Some(result) = rx.next().await {
                    file.write_all(result?.as_ref()).await?;
                }
                file.flush().await?;

                Ok::<(), Error>(())
            }
            .map_err(|error| {
<<<<<<< HEAD
                log::error!(
                    "Error opening destination file [{}]: {}",
                    path.display(),
                    error
                );
=======
                log::error!("Error opening destination file [{}]: {}", url, error);
>>>>>>> 60bc0a7e
                Error::from(error)
            });

            abortable_sink(fut, res_tx).await
        });

        sink
    }
}

<<<<<<< HEAD
impl Default for DirTransferProvider {
    fn default() -> Self {
        DirTransferProvider {}
    }
}

impl TransferProvider<TransferData, Error> for DirTransferProvider {
    fn schemes(&self) -> Vec<&'static str> {
        vec!["file"]
    }

    fn source(&self, url: &Url, args: &TransferArgs) -> TransferStream<TransferData, Error> {
        let dir = Path::new(&extract_file_url(url)).to_owned();
        let args = args.clone();
        log::debug!("Transfer source directory: {}", dir.display());

        let (stream, tx, abort_reg) = TransferStream::<TransferData, Error>::create(1);
        let txc = tx.clone();

        tokio::task::spawn_local(async move {
            let fut = async move {
                let format = ArchiveFormat::try_from(&args)?;
                let path_iter = args.traverse(&dir)?;

                let (evt_tx, mut evt_rx) = futures::channel::mpsc::channel(1);
                Arbiter::spawn(async move {
                    while let Some(evt) = evt_rx.next().await {
                        log::debug!("Compress: {:?}", evt);
                    }
                });

                archive(path_iter, dir, format, evt_tx)
                    .await
                    .forward(
                        tx.sink_map_err(Error::from)
                            .with(|b| ready(Ok(Ok(TransferData::from(b))))),
                    )
                    .await
            };

            abortable_stream(fut, abort_reg, txc).await
        });

        stream
    }

    fn destination(&self, url: &Url, args: &TransferArgs) -> TransferSink<TransferData, Error> {
        let dir = Path::new(&extract_file_url(url)).to_owned();
        let args = args.clone();
        log::debug!("Transfer destination directory: {}", dir.display());

        let (sink, rx, res_tx) = TransferSink::<TransferData, Error>::create(1);

        tokio::task::spawn_local(async move {
            let fut = async move {
                let format = ArchiveFormat::try_from(&args)?;

                let (evt_tx, mut evt_rx) = futures::channel::mpsc::channel(1);
                Arbiter::spawn(async move {
                    while let Some(evt) = evt_rx.next().await {
                        log::debug!("Extract: {:?}", evt);
                    }
                });

                extract(rx, dir, format, evt_tx).await?;
                Ok::<(), Error>(())
            };

            abortable_sink(fut, res_tx).await
        });

        sink
    }
}

pub(crate) fn extract_file_url(url: &Url) -> String {
    // On Windows, Rust implementation of Url::parse() adds a third '/' after the 'file://' indicator,
    // thus making .path() method unusable for the purposes of file creation (because File::create() will not accept that),
    // and therefore - Url hardly usable for carrying absolute file paths...
    #[cfg(windows)]
    {
=======
fn extract_file_url(url: &Url) -> String {
    #[cfg(windows)]
    {
        // On Windows, Rust implementation of Url::parse() adds a third '/' after the 'file://' indicator,
        // thus making .path() method unusable for the purposes of file creation (because File::create() will not accept that),
        // and therefore - Url hardly usable for carrying absolute file paths...
>>>>>>> 60bc0a7e
        url.as_str().to_owned().replace("file:///", "")
    }
    #[cfg(not(windows))]
    {
<<<<<<< HEAD
        url.path().to_owned()
=======
        use crate::util::UrlExt;
        url.path_decoded()
>>>>>>> 60bc0a7e
    }
}<|MERGE_RESOLUTION|>--- conflicted
+++ resolved
@@ -30,14 +30,7 @@
         vec!["file"]
     }
 
-<<<<<<< HEAD
     fn source(&self, url: &Url, _: &TransferArgs) -> TransferStream<TransferData, Error> {
-        let url = extract_file_url(url);
-        log::debug!("Transfer source file: {}", url);
-
-=======
-    fn source(&self, url: &Url) -> TransferStream<TransferData, Error> {
->>>>>>> 60bc0a7e
         let (stream, tx, abort_reg) = TransferStream::<TransferData, Error>::create(1);
         let txc = tx.clone();
         let url = url.clone();
@@ -64,28 +57,19 @@
         stream
     }
 
-<<<<<<< HEAD
     fn destination(&self, url: &Url, _: &TransferArgs) -> TransferSink<TransferData, Error> {
-        let url = extract_file_url(url);
-        log::debug!("Transfer destination file: {}", url);
-
-=======
-    fn destination(&self, url: &Url) -> TransferSink<TransferData, Error> {
->>>>>>> 60bc0a7e
         let (sink, mut rx, res_tx) = TransferSink::<TransferData, Error>::create(1);
         let url = url.clone();
         let url_f = url.clone();
 
         tokio::task::spawn_local(async move {
-<<<<<<< HEAD
-            let path = Path::new(url.as_str());
+            let url_path = extract_file_url(&url_f);
+            let path = Path::new(url_path.as_str());
             if let Some(parent) = path.parent() {
                 std::fs::create_dir_all(parent)?;
             }
 
-=======
-            let path = extract_file_url(&url_f);
->>>>>>> 60bc0a7e
+            log::debug!("Transfer destination file: {}", path.display());
             let fut = async move {
                 let mut file = File::create(&path).await?;
                 while let Some(result) = rx.next().await {
@@ -96,15 +80,11 @@
                 Ok::<(), Error>(())
             }
             .map_err(|error| {
-<<<<<<< HEAD
                 log::error!(
                     "Error opening destination file [{}]: {}",
                     path.display(),
                     error
                 );
-=======
-                log::error!("Error opening destination file [{}]: {}", url, error);
->>>>>>> 60bc0a7e
                 Error::from(error)
             });
 
@@ -115,7 +95,6 @@
     }
 }
 
-<<<<<<< HEAD
 impl Default for DirTransferProvider {
     fn default() -> Self {
         DirTransferProvider {}
@@ -197,23 +176,11 @@
     // and therefore - Url hardly usable for carrying absolute file paths...
     #[cfg(windows)]
     {
-=======
-fn extract_file_url(url: &Url) -> String {
-    #[cfg(windows)]
-    {
-        // On Windows, Rust implementation of Url::parse() adds a third '/' after the 'file://' indicator,
-        // thus making .path() method unusable for the purposes of file creation (because File::create() will not accept that),
-        // and therefore - Url hardly usable for carrying absolute file paths...
->>>>>>> 60bc0a7e
         url.as_str().to_owned().replace("file:///", "")
     }
     #[cfg(not(windows))]
     {
-<<<<<<< HEAD
-        url.path().to_owned()
-=======
         use crate::util::UrlExt;
         url.path_decoded()
->>>>>>> 60bc0a7e
     }
 }