--- conflicted
+++ resolved
@@ -52,19 +52,11 @@
     #[error("Channel error: {0}")]
     ChannelError(#[from] ChannelError),
     #[error("Send error: {0}")]
-<<<<<<< HEAD
-    SendError(
-        #[from]
-        #[serde(skip)]
-        SendError,
-    ),
+    SendError(#[from] SendError),
     #[error("GSB error: {0}")]
     Gsb(String),
     #[error("gftp error: {0}")]
     Gftp(#[from] ya_core_model::gftp::Error),
-=======
-    SendError(#[from] SendError),
->>>>>>> f9862677
     #[error("URL parse error: {0}")]
     UrlParseError(#[from] url::ParseError),
     #[error("Invalid url: {0}")]
