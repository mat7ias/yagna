use crate::normalize_path;
use anyhow::Context;
use std::{ops::Not, path::PathBuf, str::FromStr, string::ToString};

const ORGANIZATION: &str = "GolemFactory";
const QUALIFIER: &str = "";

#[derive(Clone, Debug, PartialEq)]
pub struct DataDir(PathBuf);

impl DataDir {
    pub fn new(app_name: &str) -> Self {
        DataDir(
            directories::ProjectDirs::from(QUALIFIER, ORGANIZATION, app_name)
                .map(|dirs| dirs.data_dir().into())
                .unwrap_or_else(|| PathBuf::from(ORGANIZATION).join(app_name)),
        )
    }

    pub fn get_or_create(&self) -> anyhow::Result<PathBuf> {
        if self.0.exists().not() {
            // not using logger here bc it might haven't been initialized yet
            eprintln!("Creating data dir: {}", self.0.display());
            std::fs::create_dir_all(&self.0)
                .context(format!("data dir {:?} creation error", self))?;
        }
        Ok(normalize_path(&self.0)?)
    }
}

impl FromStr for DataDir {
    type Err = anyhow::Error;

    fn from_str(s: &str) -> Result<Self, Self::Err> {
        Ok(DataDir(PathBuf::from(s.trim_matches('"'))))
    }
}

<<<<<<< HEAD
impl Display for DataDir {
    fn fmt(&self, f: &mut Formatter<'_>) -> Result<(), Error> {
        write!(f, "{}", self.0.to_string_lossy())
=======
impl ToString for DataDir {
    fn to_string(&self) -> String {
        /*
        It's important for output to not include quotes.
        Otherwise flexi logger tries to create a path like
        "/home/user/.local/share/yagna"/yagna.log
        and those extra quotes are causing problems.
         */
        self.0.to_string_lossy().to_string()
>>>>>>> 1064c713
    }
}<|MERGE_RESOLUTION|>--- conflicted
+++ resolved
@@ -36,11 +36,6 @@
     }
 }
 
-<<<<<<< HEAD
-impl Display for DataDir {
-    fn fmt(&self, f: &mut Formatter<'_>) -> Result<(), Error> {
-        write!(f, "{}", self.0.to_string_lossy())
-=======
 impl ToString for DataDir {
     fn to_string(&self) -> String {
         /*
@@ -50,6 +45,5 @@
         and those extra quotes are causing problems.
          */
         self.0.to_string_lossy().to_string()
->>>>>>> 1064c713
     }
 }