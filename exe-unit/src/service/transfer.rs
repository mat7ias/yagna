--- conflicted
+++ resolved
@@ -263,21 +263,17 @@
             final_path.to_path_buf()
         );
 
-<<<<<<< HEAD
+        let args = TransferArgs::default();
+        let source = actor_try!(self.source(&source_url, &args));
         #[cfg(not(feature = "sgx"))]
         {
             let file_provider: FileTransferProvider = Default::default();
             let cache_path = self.cache.to_cache_path(&cache_name);
             let temp_path = self.cache.to_temp_path(&cache_name);
             let temp_url = Url::from_file_path(temp_path.to_path_buf()).unwrap();
-=======
-        let args = TransferArgs::default();
-        let source = actor_try!(self.source(&source_url, &args));
-        let dest = file_provider.destination(&temp_url, &args);
->>>>>>> 740a9172
-
-            let source = actor_try!(self.source(&source_url));
-            let dest = file_provider.destination(&temp_url);
+
+            let source = actor_try!(self.source(&source_url, &Default::default()));
+            let dest = file_provider.destination(&temp_url, &Default::default());
 
             let address = ctx.address();
             let (handle, reg) = AbortHandle::new_pair();
@@ -294,18 +290,13 @@
                     return Ok(final_path);
                 }
 
-<<<<<<< HEAD
                 address.send(AddAbortHandle(abort.clone())).await?;
                 Abortable::new(transfer(source, dest), reg)
                     .await
                     .map_err(TransferError::from)??;
                 address.send(RemoveAbortHandle(abort)).await?;
-=======
-            // TODO: missing sync before rename.
-            std::fs::rename(temp_path, &cache_path)?;
-            std::fs::copy(cache_path, &final_path)?;
->>>>>>> 740a9172
-
+
+                // TODO: missing sync before rename.
                 std::fs::rename(temp_path, &cache_path)?;
                 std::fs::copy(cache_path, &final_path)?;
 
