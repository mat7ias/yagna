use actix::prelude::*;
<<<<<<< HEAD
use futures::channel::oneshot;
=======
use chrono::Utc;
use futures::channel::{mpsc, oneshot};
use futures::{FutureExt, SinkExt, TryFutureExt};
>>>>>>> 663d4ec2
use std::path::PathBuf;
use std::time::Duration;

use ya_agreement_utils::agreement::OfferTemplate;
use ya_client_model::activity::{
    activity_state::StatePair, ActivityUsage, CommandOutput, ExeScriptCommand, RuntimeEvent, State,
};
use ya_core_model::activity;
use ya_core_model::activity::local::Credentials;
use ya_runtime_api::deploy;
use ya_service_bus::{actix_rpc, RpcEndpoint, RpcMessage};

use crate::agreement::Agreement;
use crate::error::Error;
use crate::message::*;
use crate::runtime::*;
use crate::service::metrics::MetricsService;
use crate::service::transfer::{AddVolumes, DeployImage, TransferResource, TransferService};
use crate::service::{ServiceAddr, ServiceControl};
use crate::state::{ExeUnitState, StateError};

pub mod agreement;
#[cfg(feature = "sgx")]
pub mod crypto;
pub mod error;
mod handlers;
pub mod message;
pub mod metrics;
mod notify;
mod output;
pub mod process;
pub mod runtime;
pub mod service;
pub mod state;
pub mod util;

pub type Result<T> = std::result::Result<T, Error>;

lazy_static::lazy_static! {
    static ref DEFAULT_REPORT_INTERVAL: Duration = Duration::from_secs(1u64);
}

pub struct ExeUnit<R: Runtime> {
    ctx: ExeUnitContext,
    state: ExeUnitState,
    events: Channel<RuntimeEvent>,
    runtime: Addr<R>,
    metrics: Addr<MetricsService>,
    transfers: Addr<TransferService>,
    services: Vec<Box<dyn ServiceControl>>,
}

impl<R: Runtime> ExeUnit<R> {
    pub fn new(
        ctx: ExeUnitContext,
        metrics: Addr<MetricsService>,
        transfers: Addr<TransferService>,
        runtime: Addr<R>,
    ) -> Self {
        ExeUnit {
            ctx,
            state: ExeUnitState::default(),
            events: Channel::default(),
            runtime: runtime.clone(),
            metrics: metrics.clone(),
            transfers: transfers.clone(),
            services: vec![
                Box::new(ServiceAddr::new(metrics)),
                Box::new(ServiceAddr::new(transfers)),
                Box::new(ServiceAddr::new(runtime)),
            ],
        }
    }

    pub fn offer_template(binary: PathBuf) -> Result<OfferTemplate> {
        use crate::runtime::process::RuntimeProcess;

        let runtime_template = RuntimeProcess::offer_template(binary)?;
        let supervisor_template = OfferTemplate::new(serde_json::json!({
            "golem.com.usage.vector": MetricsService::usage_vector(),
            "golem.activity.caps.transfer.protocol": TransferService::schemes(),
        }));

        Ok(supervisor_template.patch(runtime_template))
    }

    fn report_usage(&mut self, context: &mut Context<Self>) {
        if self.ctx.activity_id.is_none() || self.ctx.report_url.is_none() {
            return;
        }
        let fut = report_usage(
            self.ctx.report_url.clone().unwrap(),
            self.ctx.activity_id.clone().unwrap(),
            context.address(),
            self.metrics.clone(),
        );
        context.spawn(fut.into_actor(self));
    }

    async fn stop_runtime(runtime: Addr<R>, reason: ShutdownReason) {
        if let Err(e) = runtime
            .send(Shutdown(reason))
            .timeout(Duration::from_secs(5u64))
            .await
        {
            log::warn!("Unable to stop the runtime: {:?}", e);
        }
    }
}

#[derive(Clone)]
struct RuntimeRef<R: Runtime>(Addr<ExeUnit<R>>);

impl<R: Runtime> RuntimeRef<R> {
    fn from_ctx(ctx: &Context<ExeUnit<R>>) -> Self {
        RuntimeRef(ctx.address())
    }
}

impl<R: Runtime> std::ops::Deref for RuntimeRef<R> {
    type Target = Addr<ExeUnit<R>>;

    fn deref(&self) -> &Self::Target {
        &self.0
    }
}

impl<R: Runtime> RuntimeRef<R> {
    async fn exec(
        self,
        exec: activity::Exec,
        runtime: Addr<R>,
        transfers: Addr<TransferService>,
        mut events: mpsc::Sender<RuntimeEvent>,
        mut control: oneshot::Receiver<()>,
    ) {
        for (idx, cmd) in exec.exe_script.into_iter().enumerate() {
            if let Ok(Some(_)) = control.try_recv() {
                log::warn!("Batch {} execution aborted", exec.batch_id);
                break;
            }

            let batch_id = exec.batch_id.clone();
            let evt = RuntimeEvent::started(batch_id.clone(), idx, cmd.clone());
            if let Err(e) = events.send(evt).await {
                log::error!("Unable to report event: {:?}", e);
            }

            let runtime_cmd = ExecuteCommand {
                batch_id: batch_id.clone(),
                idx,
                command: cmd.clone(),
                tx: events.clone(),
            };
            let result = self
                .exec_cmd(runtime_cmd, runtime.clone(), transfers.clone())
                .await;

            let (return_code, message) = match result {
                Ok(_) => (0, None),
                Err(ref err) => match err {
                    Error::CommandExitCodeError(c) => (*c, Some(err.to_string())),
                    _ => (-1, Some(err.to_string())),
                },
            };

            let evt = RuntimeEvent::finished(batch_id.clone(), idx, return_code, message.clone());
            if let Err(e) = events.send(evt).await {
                log::error!("Unable to report event: {:?}", e);
            }

            if return_code != 0 {
                let message = message.unwrap_or("reason unspecified".into());
                log::warn!("Batch {} execution interrupted: {}", batch_id, message);
                break;
            }
        }
    }

    async fn exec_cmd(
        &self,
        runtime_cmd: ExecuteCommand,
        runtime: Addr<R>,
        transfer_service: Addr<TransferService>,
    ) -> Result<()> {
        match &runtime_cmd.command {
            ExeScriptCommand::Sign {} => {
                let batch_id = runtime_cmd.batch_id.clone();
                let signature = self.send(SignExeScript { batch_id }).await??;
                let stdout = serde_json::to_string(&signature)?;

                runtime_cmd
                    .tx
                    .clone()
                    .send(RuntimeEvent::stdout(
                        runtime_cmd.batch_id.clone(),
                        runtime_cmd.idx,
                        CommandOutput::Bin(stdout.into_bytes()),
                    ))
                    .await
                    .map_err(|e| Error::runtime(format!("Unable to send stdout event: {:?}", e)))?;

                return Ok(());
            }
            ExeScriptCommand::Terminate {} => {
                log::debug!("Terminating running ExeScripts");
                let exclude_batches = vec![runtime_cmd.batch_id];
                self.send(Stop { exclude_batches }).await??;
                self.send(SetState::from(State::Initialized)).await?;
                return Ok(());
            }
            _ => (),
        }

        let state = self.send(GetState {}).await?.0;
        let state_pre = match (&state.0, &state.1) {
            (_, Some(_)) => {
                return Err(StateError::Busy(state).into());
            }
            (State::New, _) | (State::Terminated, _) => {
                return Err(StateError::InvalidState(state).into());
            }
            (State::Initialized, _) => match &runtime_cmd.command {
                ExeScriptCommand::Deploy { .. } => {
                    StatePair(State::Initialized, Some(State::Deployed))
                }
                _ => return Err(StateError::InvalidState(state).into()),
            },
            (State::Deployed, _) => match &runtime_cmd.command {
                ExeScriptCommand::Start { .. } => StatePair(State::Deployed, Some(State::Ready)),
                _ => return Err(StateError::InvalidState(state).into()),
            },
            (s, _) => match &runtime_cmd.command {
                ExeScriptCommand::Deploy { .. } | ExeScriptCommand::Start { .. } => {
                    return Err(StateError::InvalidState(state).into());
                }
                _ => StatePair(*s, Some(*s)),
            },
        };

        log::info!("Executing command: {:?}", runtime_cmd.command);

        self.send(SetState::from(state_pre.clone())).await?;

        match &runtime_cmd.command {
            ExeScriptCommand::Transfer { from, to, args } => {
                let msg = TransferResource {
                    from: from.clone(),
                    to: to.clone(),
                    args: args.clone(),
                };
                transfer_service.send(msg).await??;
            }
            ExeScriptCommand::Deploy {} => {
                let msg = DeployImage {};
                let path = transfer_service.send(msg).await??;
                runtime.send(SetTaskPackagePath(path)).await?;
            }
            _ => (),
        }

        let exit_code = runtime.send(runtime_cmd.clone()).await??;
        if exit_code != 0 {
            return Err(Error::CommandExitCodeError(exit_code));
        }

        if let ExeScriptCommand::Deploy { .. } = &runtime_cmd.command {
            let mut runtime_mode = RuntimeMode::ProcessPerCommand;
            let stdout = self
                .send(GetStdOut {
                    batch_id: runtime_cmd.batch_id.clone(),
                    idx: runtime_cmd.idx,
                })
                .await?;

            if let Some(output) = stdout {
                let deployment = deploy::DeployResult::from_bytes(output).map_err(|e| {
                    log::error!("Deploy failed: {}", e);
                    Error::CommandError(e.to_string())
                })?;
                transfer_service
                    .send(AddVolumes::new(deployment.vols))
                    .await??;
                runtime_mode = deployment.start_mode.into();
            }
            runtime.send(SetRuntimeMode(runtime_mode)).await??;
        }

        let state_cur = self.send(GetState {}).await?.0;
        if state_cur != state_pre {
            return Err(StateError::UnexpectedState {
                current: state_cur,
                expected: state_pre,
            }
            .into());
        }

        self.send(SetState::from(state_pre.1.unwrap())).await?;
        Ok(())
    }
}

impl<R: Runtime> Actor for ExeUnit<R> {
    type Context = Context<Self>;

    fn started(&mut self, ctx: &mut Self::Context) {
        let rx = self.events.rx.take().unwrap();
        Self::add_stream(rx, ctx);

        let addr = ctx.address();
        if let Some(activity_id) = &self.ctx.activity_id {
            let srv_id = activity::exeunit::bus_id(activity_id);
            actix_rpc::bind::<activity::GetState>(&srv_id, addr.clone().recipient());
            actix_rpc::bind::<activity::GetUsage>(&srv_id, addr.clone().recipient());

            #[cfg(feature = "sgx")]
            {
                actix_rpc::bind::<activity::sgx::CallEncryptedService>(
                    &srv_id,
                    addr.clone().recipient(),
                );
            }
            #[cfg(not(feature = "sgx"))]
            {
                actix_rpc::bind::<activity::Exec>(&srv_id, addr.clone().recipient());
                actix_rpc::bind::<activity::GetExecBatchResults>(&srv_id, addr.clone().recipient());
                actix_rpc::bind::<activity::GetRunningCommand>(&srv_id, addr.clone().recipient());
                actix_rpc::binds::<activity::StreamExecBatchResults>(
                    &srv_id,
                    addr.clone().recipient(),
                );
            }
        }

        IntervalFunc::new(*DEFAULT_REPORT_INTERVAL, Self::report_usage)
            .finish()
            .spawn(ctx);

        let fut = async move {
            addr.send(Initialize).await?.map_err(Error::from)?;
            addr.send(SetState::from(State::Initialized)).await?;
            Ok(())
        }
        .map_err(|e: Error| panic!("Supervisor initialization error: {}", e))
        .map(|_| log::info!("Started"));

        ctx.spawn(fut.into_actor(self));
    }

    fn stopping(&mut self, _: &mut Self::Context) -> Running {
        if self.state.inner.0 == State::Terminated {
            return Running::Stop;
        }
        Running::Continue
    }
}

#[derive(derivative::Derivative)]
#[derivative(Debug)]
#[derive(Clone)]
pub struct ExeUnitContext {
    pub activity_id: Option<String>,
    pub report_url: Option<String>,
    pub credentials: Option<Credentials>,
    pub agreement: Agreement,
    pub work_dir: PathBuf,
    pub cache_dir: PathBuf,
    pub runtime_args: RuntimeArgs,
    #[cfg(feature = "sgx")]
    #[derivative(Debug = "ignore")]
    pub crypto: crate::crypto::Crypto,
}

impl ExeUnitContext {
    pub fn verify_activity_id(&self, activity_id: &str) -> Result<()> {
        match &self.activity_id {
            Some(act_id) => match act_id == activity_id {
                true => Ok(()),
                false => Err(Error::RemoteServiceError(format!(
                    "Forbidden! Invalid activity id: {}",
                    activity_id
                ))),
            },
            None => Ok(()),
        }
    }
}

<<<<<<< HEAD
pub(crate) async fn report<M: RpcMessage + Unpin + 'static>(url: String, msg: M) -> bool {
    let result = match ya_service_bus::typed::service(&url).send(msg).await {
        Err(ya_service_bus::Error::Closed(_)) => {
            log::error!("{}", "Reporting endpoint is not available");
            return false;
        }
        v => v,
    }
    .map_err(Error::from);
=======
struct Channel<T> {
    tx: mpsc::Sender<T>,
    rx: Option<mpsc::Receiver<T>>,
}

impl<T> Default for Channel<T> {
    fn default() -> Self {
        let (tx, rx) = mpsc::channel(8);
        Channel { tx, rx: Some(rx) }
    }
}

pub(crate) async fn report<M: RpcMessage + Unpin + 'static>(url: String, msg: M) {
    let result = ya_service_bus::typed::service(&url)
        .send(msg)
        .map_err(Error::from)
        .await;
>>>>>>> 663d4ec2

    if let Err(e) = result {
        log::warn!("Error reporting to {}: {:?}", url, e);
    }
    true
}

async fn report_usage<R: Runtime>(
    report_url: String,
    activity_id: String,
    exe_unit: Addr<ExeUnit<R>>,
    metrics: Addr<MetricsService>,
) {
    match metrics.send(GetMetrics).await {
        Ok(resp) => match resp {
            Ok(data) => {
                let msg = activity::local::SetUsage {
                    activity_id,
                    usage: ActivityUsage {
                        current_usage: Some(data),
                        timestamp: Utc::now().timestamp(),
                    },
                    timeout: None,
                };
                if !report(report_url, msg).await {
                    exe_unit.do_send(Shutdown(ShutdownReason::Error(
                        "Reporting endpoint is not available".to_string(),
                    )));
                }
            }
            Err(err) => match err {
                Error::UsageLimitExceeded(info) => {
                    log::warn!("Usage limit exceeded: {}", info);
                    exe_unit.do_send(Shutdown(ShutdownReason::UsageLimitExceeded(info)));
                }
                error => log::warn!("Unable to retrieve metrics: {:?}", error),
            },
        },
        Err(e) => log::warn!("Unable to report activity usage: {:?}", e),
    }
}<|MERGE_RESOLUTION|>--- conflicted
+++ resolved
@@ -1,11 +1,7 @@
 use actix::prelude::*;
-<<<<<<< HEAD
-use futures::channel::oneshot;
-=======
 use chrono::Utc;
 use futures::channel::{mpsc, oneshot};
 use futures::{FutureExt, SinkExt, TryFutureExt};
->>>>>>> 663d4ec2
 use std::path::PathBuf;
 use std::time::Duration;
 
@@ -394,7 +390,18 @@
     }
 }
 
-<<<<<<< HEAD
+struct Channel<T> {
+    tx: mpsc::Sender<T>,
+    rx: Option<mpsc::Receiver<T>>,
+}
+
+impl<T> Default for Channel<T> {
+    fn default() -> Self {
+        let (tx, rx) = mpsc::channel(8);
+        Channel { tx, rx: Some(rx) }
+    }
+}
+
 pub(crate) async fn report<M: RpcMessage + Unpin + 'static>(url: String, msg: M) -> bool {
     let result = match ya_service_bus::typed::service(&url).send(msg).await {
         Err(ya_service_bus::Error::Closed(_)) => {
@@ -404,25 +411,6 @@
         v => v,
     }
     .map_err(Error::from);
-=======
-struct Channel<T> {
-    tx: mpsc::Sender<T>,
-    rx: Option<mpsc::Receiver<T>>,
-}
-
-impl<T> Default for Channel<T> {
-    fn default() -> Self {
-        let (tx, rx) = mpsc::channel(8);
-        Channel { tx, rx: Some(rx) }
-    }
-}
-
-pub(crate) async fn report<M: RpcMessage + Unpin + 'static>(url: String, msg: M) {
-    let result = ya_service_bus::typed::service(&url)
-        .send(msg)
-        .map_err(Error::from)
-        .await;
->>>>>>> 663d4ec2
 
     if let Err(e) = result {
         log::warn!("Error reporting to {}: {:?}", url, e);
@@ -448,9 +436,9 @@
                     timeout: None,
                 };
                 if !report(report_url, msg).await {
-                    exe_unit.do_send(Shutdown(ShutdownReason::Error(
+                    exe_unit.do_send(Shutdown(ShutdownReason::Error(error::Error::RuntimeError(
                         "Reporting endpoint is not available".to_string(),
-                    )));
+                    ))));
                 }
             }
             Err(err) => match err {
