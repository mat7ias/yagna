--- conflicted
+++ resolved
@@ -5,16 +5,11 @@
 edition = "2018"
 
 [dependencies]
-<<<<<<< HEAD
-=======
-async-trait = "0.1"
-failure = "0.1"
-futures = { version = "0.3", features = ["compat"] }
->>>>>>> 92d91164
 ya-model = { path = "../model" }
 
+async-trait = "0.1"
 awc = "1.0.0-alpha.3"
-failure = "0.1.6" # TODO: check anyhow?
+failure = "0.1.6"
 futures = { version = "0.3", features = ["compat"] }
 serde = "1.0"
 serde_json = "1.0"
