use actix_rt::Runtime;
use awc::Client;
<<<<<<< HEAD
use futures::future::{Future, lazy};
use ya_client::{market, Error};

fn main() {
    System::new("market-interaction")
        .block_on(
            lazy(|| {
                let url = "http://localhost:5001/market-api/v1/offers";
                Client::default()
                    .post(url)
                    .send_json(&market::Offer::new(
                        serde_json::json!({"zima":"już"}),
                        "()".into(),
                    ))
                    .map_err(move |e| Error::SendRequestError(format!("{} connecting: {}", e, url)))
                    .and_then(|mut response| response.body().from_err())
            })
            .and_then(|subscription_id| {
                let provider_subscription_id = String::from_utf8_lossy(&subscription_id);
                println!("provider subscription id: {}", provider_subscription_id);

                Client::default()
                    .post("http://localhost:5001/market-api/v1/demands")
                    .send_json(&market::Demand::new(
                        serde_json::json!("{}"),
                        "(&(zima=już))".into(),
                    ))
                    .map_err(|e| Error::SendRequestError(format!("{}", e)))
                    .and_then(|mut response| response.body().from_err())
            })
            .and_then(|subscription_id| {
                let requestor_subscription_id = String::from_utf8_lossy(&subscription_id);
                println!("requestor subscription id: {}", requestor_subscription_id);
                let url = format!(
                    "http://localhost:5001/market-api/v1/demands/{}/events?timeout=1&maxEvents=8",
                    requestor_subscription_id
                );

                Client::default()
                    .get(&url)
                    .send()
                    .map_err(|e| Error::SendRequestError(format!("{}", e)))
                    .and_then(|mut response| response.json().from_err())
            })
            .and_then(|v: Vec<market::OfferEvent>| {
                println!("offer events ({}): {:#?}", v.len(), v);

                Client::default()
                    .get("http://localhost:5001/admin/marketStats")
                    .send()
                    .map_err(|e| Error::SendRequestError(format!("{}", e)))
                    .and_then(|mut response| response.json().from_err())
            }),
        )
        .and_then(|v: serde_json::Value| Ok(println!("market stats: {:#}", v)))
        .unwrap_or_else(|e| println!("{:#?}", e))
=======
use futures::compat::Future01CompatExt;
use futures::prelude::*;
use serde_json;
use ya_model::market::{Demand, Offer, OfferEvent};

macro_rules! parse_body {
    ($r:tt) => {{
        let vec = $r
            .body()
            .compat()
            .await
            .expect("Response reading failed")
            .to_vec();

        String::from_utf8(vec).expect("String response decoding failed")
    }};
}

macro_rules! parse_json {
    ($r:tt) => {{
        $r.json()
            .compat()
            .await
            .expect("JSON response decoding failed")
    }};
}

async fn subscribe_provider() -> String {
    let mut response = Client::default()
        .post("http://localhost:5001/market-api/v1/offers")
        .send_json(&Offer::new(serde_json::json!({"zima":"już"}), "()".into()))
        .compat()
        .await
        .expect("Offers POST request failed");

    parse_body!(response)
}

async fn subscribe_requestor() -> String {
    let mut response = Client::default()
        .post("http://localhost:5001/market-api/v1/demands")
        .send_json(&Demand::new(
            serde_json::json!("{}"),
            "(&(zima=już))".into(),
        ))
        .compat()
        .await
        .expect("Demands POST request failed");

    parse_body!(response)
}

async fn query_demand_events(requestor_subscription_id: &String) -> Vec<OfferEvent> {
    let url = format!(
        "http://localhost:5001/market-api/v1/demands/{}/events?timeout=1&maxEvents=8",
        requestor_subscription_id
    );

    let mut response = Client::default()
        .get(&url)
        .send()
        .compat()
        .await
        .expect("Demand events GET request failed");

    parse_json!(response)
}

async fn query_market_stats() -> serde_json::Value {
    let mut response = Client::default()
        .get("http://localhost:5001/admin/marketStats")
        .send()
        .compat()
        .await
        .expect("Market stats GET request failed");

    parse_json!(response)
}

async fn interact() {
    let provider_subscription_id = subscribe_provider().await;
    println!("Provider subscription id: {}", provider_subscription_id);

    let requestor_subscription_id = subscribe_requestor().await;
    println!("Requestor subscription id: {}", requestor_subscription_id);

    let demand_events = query_demand_events(&requestor_subscription_id).await;
    println!("Demand events: {:?}", demand_events);

    let market_stats = query_market_stats().await;
    println!("Market stats: {:?}", market_stats);
}

fn main() {
    Runtime::new()
        .expect("Cannot create runtime")
        .block_on(interact().boxed_local().unit_error().compat())
        .expect("Runtime error");
>>>>>>> 80ee77a3
}<|MERGE_RESOLUTION|>--- conflicted
+++ resolved
@@ -1,63 +1,5 @@
 use actix_rt::Runtime;
 use awc::Client;
-<<<<<<< HEAD
-use futures::future::{Future, lazy};
-use ya_client::{market, Error};
-
-fn main() {
-    System::new("market-interaction")
-        .block_on(
-            lazy(|| {
-                let url = "http://localhost:5001/market-api/v1/offers";
-                Client::default()
-                    .post(url)
-                    .send_json(&market::Offer::new(
-                        serde_json::json!({"zima":"już"}),
-                        "()".into(),
-                    ))
-                    .map_err(move |e| Error::SendRequestError(format!("{} connecting: {}", e, url)))
-                    .and_then(|mut response| response.body().from_err())
-            })
-            .and_then(|subscription_id| {
-                let provider_subscription_id = String::from_utf8_lossy(&subscription_id);
-                println!("provider subscription id: {}", provider_subscription_id);
-
-                Client::default()
-                    .post("http://localhost:5001/market-api/v1/demands")
-                    .send_json(&market::Demand::new(
-                        serde_json::json!("{}"),
-                        "(&(zima=już))".into(),
-                    ))
-                    .map_err(|e| Error::SendRequestError(format!("{}", e)))
-                    .and_then(|mut response| response.body().from_err())
-            })
-            .and_then(|subscription_id| {
-                let requestor_subscription_id = String::from_utf8_lossy(&subscription_id);
-                println!("requestor subscription id: {}", requestor_subscription_id);
-                let url = format!(
-                    "http://localhost:5001/market-api/v1/demands/{}/events?timeout=1&maxEvents=8",
-                    requestor_subscription_id
-                );
-
-                Client::default()
-                    .get(&url)
-                    .send()
-                    .map_err(|e| Error::SendRequestError(format!("{}", e)))
-                    .and_then(|mut response| response.json().from_err())
-            })
-            .and_then(|v: Vec<market::OfferEvent>| {
-                println!("offer events ({}): {:#?}", v.len(), v);
-
-                Client::default()
-                    .get("http://localhost:5001/admin/marketStats")
-                    .send()
-                    .map_err(|e| Error::SendRequestError(format!("{}", e)))
-                    .and_then(|mut response| response.json().from_err())
-            }),
-        )
-        .and_then(|v: serde_json::Value| Ok(println!("market stats: {:#}", v)))
-        .unwrap_or_else(|e| println!("{:#?}", e))
-=======
 use futures::compat::Future01CompatExt;
 use futures::prelude::*;
 use serde_json;
@@ -156,5 +98,4 @@
         .expect("Cannot create runtime")
         .block_on(interact().boxed_local().unit_error().compat())
         .expect("Runtime error");
->>>>>>> 80ee77a3
 }