--- conflicted
+++ resolved
@@ -6,22 +6,15 @@
 
 [features]
 default = ['with-diesel']
-<<<<<<< HEAD
-full = ['activity', 'appkey', 'identity', 'market', 'net']
-=======
-full = ['activity', 'appkey', 'identity', 'payment']
->>>>>>> 1ea684f5
+full = ['activity', 'appkey', 'identity', 'market', 'net', 'payment']
 activity = []
 appkey = []
 ethaddr=[]
-<<<<<<< HEAD
 identity = ['ethaddr']
 market=[]
 net=[]
+payment=[]
 with-diesel=['diesel']
-=======
-payment=[]
->>>>>>> 1ea684f5
 
 [dependencies]
 ya-model = "0.1"
