[package]
name = "ya-activity"
version = "0.2.1"
authors = ["Golem Factory <contact@golem.network>"]
edition = "2018"

[dependencies]
<<<<<<< HEAD
ya-core-model = { version = "0.1", features = ["activity", "market"] }
ya-client-model = { version = "0.1", features = ["sgx"] }
=======
ya-client-model = "0.1"
ya-core-model = { version = "0.1", features = ["activity", "market"] }
>>>>>>> 740a9172
ya-net = "0.1"
ya-persistence = "0.2"
ya-service-api = "0.1"
ya-service-api-interfaces = "0.1"
ya-service-api-web = "0.1"
ya-service-bus = "0.2"

actix-rt = "1.0"
actix-web = "2.0"
anyhow = "1.0"
chrono = "0.4"
diesel = { version = "1.4", features = ["chrono", "sqlite", "r2d2"] }
diesel_migrations = "1.4"
env_logger = "0.7"
futures = "0.3"
hex = "0.4"
lazy_static = "1.4"
libsqlite3-sys = { version = "0.9.1", features = ["bundled"] }
log = "0.4"
r2d2 = "0.8"
serde = { version = "1.0", features = ["derive"] }
serde_json = "1.0"
shlex = "0.1"
thiserror = "1.0"
tokio = { version = "0.2.11", features = ["time"] }
uuid = { version = "0.8", features = ["serde", "v4"] }

[dev-dependencies]
ya-sb-router = "0.1"

structopt = "0.3.7"<|MERGE_RESOLUTION|>--- conflicted
+++ resolved
@@ -5,13 +5,8 @@
 edition = "2018"
 
 [dependencies]
-<<<<<<< HEAD
 ya-core-model = { version = "0.1", features = ["activity", "market"] }
 ya-client-model = { version = "0.1", features = ["sgx"] }
-=======
-ya-client-model = "0.1"
-ya-core-model = { version = "0.1", features = ["activity", "market"] }
->>>>>>> 740a9172
 ya-net = "0.1"
 ya-persistence = "0.2"
 ya-service-api = "0.1"
