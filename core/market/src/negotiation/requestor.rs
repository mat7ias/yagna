use chrono::{DateTime, Utc};
use futures::stream::StreamExt;
use metrics::counter;
use std::sync::Arc;
use std::time::Duration;
use tokio::sync::mpsc::UnboundedReceiver;

use ya_client::model::market::{event::RequestorEvent, NewProposal};
use ya_client::model::{node_id::ParseError, NodeId};
use ya_persistence::executor::DbExecutor;
use ya_service_api_web::middleware::Identity;

use crate::db::{
    dao::{AgreementDao, NegotiationEventsDao, ProposalDao, SaveAgreementError, StateError},
    model::{Agreement, AgreementId, AgreementState, AppSessionId},
    model::{Demand, IssuerType, OwnerType, Proposal, ProposalId, SubscriptionId},
    DbResult,
};
use crate::matcher::{store::SubscriptionStore, RawProposal};
use crate::protocol::negotiation::{error::*, messages::*, requestor::NegotiationApi};

use super::{common::*, error::*, notifier::NotifierError, EventNotifier};
use crate::config::Config;
use crate::utils::display::EnableDisplay;

<<<<<<< HEAD
#[derive(Clone, Debug, Eq, PartialEq, derive_more::Display)]
=======
#[derive(Clone, derive_more::Display, Debug, PartialEq)]
>>>>>>> 32b8050a
pub enum ApprovalStatus {
    #[display(fmt = "Approved")]
    Approved,
    #[display(fmt = "Cancelled")]
    Cancelled,
    #[display(fmt = "Rejected")]
    Rejected,
}

/// Requestor part of negotiation logic.
pub struct RequestorBroker {
    pub(crate) common: CommonBroker,
    api: NegotiationApi,
}

impl RequestorBroker {
    pub fn new(
        db: DbExecutor,
        store: SubscriptionStore,
        proposal_receiver: UnboundedReceiver<RawProposal>,
        session_notifier: EventNotifier<AppSessionId>,
        config: Arc<Config>,
    ) -> Result<RequestorBroker, NegotiationInitError> {
        let broker = CommonBroker::new(db.clone(), store, session_notifier, config);

        let broker1 = broker.clone();
        let broker2 = broker.clone();
        let broker_terminated = broker.clone();
        let notifier = broker.negotiation_notifier.clone();

        let api = NegotiationApi::new(
            move |caller: String, msg: ProposalReceived| {
                broker1
                    .clone()
                    .on_proposal_received(caller, msg, OwnerType::Requestor)
            },
            move |_caller: String, _msg: ProposalRejected| async move { unimplemented!() },
            move |caller: String, msg: AgreementApproved| {
                on_agreement_approved(broker2.clone(), caller, msg)
            },
            move |_caller: String, _msg: AgreementRejected| async move { unimplemented!() },
            move |caller: String, msg: AgreementTerminated| {
                broker_terminated
                    .clone()
                    .on_agreement_terminated(caller, msg, OwnerType::Requestor)
            },
        );

        let engine = RequestorBroker {
            api,
            common: broker,
        };

        // Initialize counters to 0 value. Otherwise they won't appear on metrics endpoint
        // until first change to value will be made.
        counter!("market.agreements.requestor.created", 0);
        counter!("market.agreements.requestor.confirmed", 0);
        counter!("market.agreements.requestor.approved", 0);
        counter!("market.agreements.requestor.rejected", 0);
        counter!("market.agreements.requestor.cancelled", 0);
        counter!("market.agreements.requestor.terminated", 0);
        counter!("market.proposals.requestor.generated", 0);
        counter!("market.proposals.requestor.received", 0);
        counter!("market.proposals.requestor.countered", 0);
        counter!("market.events.requestor.queried", 0);
        counter!("market.agreements.events.queried", 0);

        tokio::spawn(proposal_receiver_thread(db, proposal_receiver, notifier));
        Ok(engine)
    }

    pub async fn bind_gsb(
        &self,
        public_prefix: &str,
        local_prefix: &str,
    ) -> Result<(), NegotiationInitError> {
        self.api.bind_gsb(public_prefix, local_prefix).await?;
        Ok(())
    }

    pub async fn subscribe_demand(&self, _demand: &Demand) -> Result<(), NegotiationError> {
        // TODO: Implement
        Ok(())
    }

    pub async fn unsubscribe_demand(
        &self,
        demand_id: &SubscriptionId,
    ) -> Result<(), NegotiationError> {
        self.common
            .negotiation_notifier
            .stop_notifying(demand_id)
            .await;

        // We can ignore error, if removing events failed, because they will be never
        // queried again and don't collide with other subscriptions.
        let _ = self
            .common
            .db
            .as_dao::<NegotiationEventsDao>()
            .remove_events(demand_id)
            .await
            .map_err(|e| {
                log::warn!(
                    "Failed to remove events related to subscription [{}]. Error: {}.",
                    demand_id,
                    e
                )
            });
        // TODO: We could remove all resources related to Proposals.
        Ok(())
    }

    pub async fn counter_proposal(
        &self,
        demand_id: &SubscriptionId,
        prev_proposal_id: &ProposalId,
        proposal: &NewProposal,
        id: &Identity,
    ) -> Result<ProposalId, ProposalError> {
        let (new_proposal, is_first) = self
            .common
            .counter_proposal(demand_id, prev_proposal_id, proposal, OwnerType::Requestor)
            .await?;

        let proposal_id = new_proposal.body.id.clone();
        // Send Proposal to Provider. Note that it can be either our first communication with
        // Provider or we negotiated with him already, so we need to send different message in each
        // of these cases.
        match is_first {
            true => self.api.initial_proposal(new_proposal).await,
            false => self.api.counter_proposal(new_proposal).await,
        }
        .map_err(|e| ProposalError::Send(prev_proposal_id.clone(), e))?;

        counter!("market.proposals.requestor.countered", 1);
        log::info!(
            "Requestor {} countered Proposal [{}] with [{}]",
            id.display(),
            &prev_proposal_id,
            &proposal_id
        );
        Ok(proposal_id)
    }

    // TODO: this is only mock implementation not to throw 501
    pub async fn reject_proposal(
        &self,
        _demand_id: &SubscriptionId,
        proposal_id: &ProposalId,
        id: &Identity,
    ) -> Result<(), ProposalError> {
        // self.common
        //     .reject_proposal(demand_id, proposal_id, OwnerType::Requestor)
        //     .await?;
        //
        // self.api
        //     .reject_proposal(id, proposal_id, TODO: provider_id)
        //     .await
        //     .map_err(|e| ProposalError::Send(proposal_id.clone(), e))?;

        counter!("market.proposals.requestor.rejected", 1);
        log::info!(
            "Requestor {} rejected Proposal [{}]",
            id.display(),
            &proposal_id,
        );
        Ok(())
    }

    pub async fn query_events(
        &self,
        demand_id: &SubscriptionId,
        timeout: f32,
        max_events: Option<i32>,
    ) -> Result<Vec<RequestorEvent>, QueryEventsError> {
        let events = self
            .common
            .query_events(demand_id, timeout, max_events, OwnerType::Requestor)
            .await?;

        // Map model events to client RequestorEvent.
        let events = futures::stream::iter(events)
            .then(|event| event.into_client_requestor_event(&self.common.db))
            .inspect(|result| {
                if let Err(error) = result {
                    log::warn!("Error converting event to client type: {}", error);
                }
            })
            .filter_map(|event| async move { event.ok() })
            .collect::<Vec<RequestorEvent>>()
            .await;

        counter!("market.events.requestor.queried", events.len() as u64);
        Ok(events)
    }

    /// Initiates the Agreement handshake phase.
    ///
    /// Formulates an Agreement artifact from the Proposal indicated by the
    /// received Proposal Id.
    ///
    /// The Approval Expiry Date is added to Agreement artifact and implies
    /// the effective timeout on the whole Agreement Confirmation sequence.
    ///
    /// A successful call to `create_agreement` shall immediately be followed
    /// by a `confirm_agreement` and `wait_for_approval` call in order to listen
    /// for responses from the Provider.
    pub async fn create_agreement(
        &self,
        id: Identity,
        proposal_id: &ProposalId,
        valid_to: DateTime<Utc>,
    ) -> Result<AgreementId, AgreementError> {
        let offer_proposal_id = proposal_id;
        let offer_proposal = self
            .common
            .get_proposal(None, offer_proposal_id)
            .await
            .map_err(|e| AgreementError::from_proposal(proposal_id, e))?;

        // We can promote only Proposals, that we got from Provider.
        // Can't promote our own Proposal.
        if offer_proposal.body.issuer != IssuerType::Them {
            return Err(AgreementError::OwnProposal(proposal_id.clone()));
        }

        let demand_proposal_id = offer_proposal
            .body
            .prev_proposal_id
            .clone()
            .ok_or_else(|| AgreementError::NoNegotiations(offer_proposal_id.clone()))?;
        let demand_proposal = self
            .common
            .get_proposal(None, &demand_proposal_id)
            .await
            .map_err(|e| AgreementError::from_proposal(proposal_id, e))?;

        let agreement = Agreement::new(
            demand_proposal,
            offer_proposal,
            valid_to.naive_utc(),
            OwnerType::Requestor,
        );
        let agreement_id = agreement.id.clone();
        self.common
            .db
            .as_dao::<AgreementDao>()
            .save(agreement)
            .await
            .map_err(|e| match e {
                SaveAgreementError::Internal(e) => AgreementError::Save(proposal_id.clone(), e),
                SaveAgreementError::ProposalCountered(id) => AgreementError::ProposalCountered(id),
                SaveAgreementError::Exists(agreement_id, proposal_id) => {
                    AgreementError::AlreadyExists(agreement_id, proposal_id)
                }
            })?;

        counter!("market.agreements.requestor.created", 1);
        log::info!(
            "Requestor {} created Agreement [{}] from Proposal [{}].",
            id.display(),
            &agreement_id,
            &proposal_id
        );
        Ok(agreement_id)
    }

    pub async fn wait_for_approval(
        &self,
        id: &AgreementId,
        timeout: f32,
    ) -> Result<ApprovalStatus, WaitForApprovalError> {
        // TODO: Check if we are owner of Proposal
        // TODO: What to do with 2 simultaneous calls to wait_for_approval??
        //  should we reject one? And if so, how to discover, that two calls were made?
        let timeout = Duration::from_secs_f32(timeout.max(0.0));
        let mut notifier = self.common.agreement_notifier.listen(id);

        // Loop will wait for events notifications only one time. It doesn't have to be loop at all,
        // but it spares us doubled getting agreement and mapping statuses to return results.
        // So I think this simplification is worth confusion, that it cause.
        loop {
            let agreement = self
                .common
                .db
                .as_dao::<AgreementDao>()
                .select(id, None, Utc::now().naive_utc())
                .await
                .map_err(|e| WaitForApprovalError::Get(id.clone(), e))?
                .ok_or(WaitForApprovalError::NotFound(id.clone()))?;

            match agreement.state {
                AgreementState::Approved => {
                    counter!("market.agreements.requestor.approved", 1);
                    return Ok(ApprovalStatus::Approved);
                }
                AgreementState::Rejected => {
                    counter!("market.agreements.requestor.rejected", 1);
                    return Ok(ApprovalStatus::Rejected);
                }
                AgreementState::Cancelled => {
                    counter!("market.agreements.requestor.cancelled", 1);
                    return Ok(ApprovalStatus::Cancelled);
                }
                AgreementState::Expired => return Err(WaitForApprovalError::Expired(id.clone())),
                AgreementState::Proposal => {
                    return Err(WaitForApprovalError::NotConfirmed(id.clone()))
                }
                AgreementState::Terminated => {
                    return Err(WaitForApprovalError::Terminated(id.clone()))
                }
                AgreementState::Pending => (), // Still waiting for approval.
            };

            if let Err(error) = notifier.wait_for_event_with_timeout(timeout).await {
                return match error {
                    NotifierError::Timeout(_) => Err(WaitForApprovalError::Timeout(id.clone())),
                    NotifierError::ChannelClosed(_) => {
                        Err(WaitForApprovalError::Internal(error.to_string()))
                    }
                    NotifierError::Unsubscribed(_) => Ok(ApprovalStatus::Cancelled),
                };
            }
        }
    }

    /// Signs (not yet) Agreement self-created via `create_agreement`
    /// and sends it to the Provider.
    pub async fn confirm_agreement(
        &self,
        id: Identity,
        agreement_id: &AgreementId,
        app_session_id: AppSessionId,
    ) -> Result<(), AgreementError> {
        let dao = self.common.db.as_dao::<AgreementDao>();

        let mut agreement = match dao
            .select(
                agreement_id,
                Some(id.identity.clone()),
                Utc::now().naive_utc(),
            )
            .await
            .map_err(|e| AgreementError::Get(agreement_id.clone(), e))?
        {
            None => return Err(AgreementError::NotFound(agreement_id.clone())),
            Some(agreement) => agreement,
        };

        expect_state(&agreement, AgreementState::Proposal)?;

        // TODO : possible race condition here ISSUE#430
        // 1. this state check should be also `db.update_state`
        // 2. `db.update_state` must be invoked after successful propose_agreement
        agreement.state = AgreementState::Pending;
        self.api.propose_agreement(&agreement).await?;
        dao.confirm(agreement_id, &app_session_id)
            .await
            .map_err(|e| AgreementError::UpdateState(agreement_id.clone(), e))?;

        counter!("market.agreements.requestor.confirmed", 1);
        log::info!(
            "Requestor {} confirmed Agreement [{}] and sent to Provider.",
            id.display(),
            &agreement_id,
        );
        if let Some(session) = app_session_id {
            log::info!(
                "AppSession id [{}] set for Agreement [{}].",
                &session,
                &agreement_id
            );
        }
        return Ok(());
    }
}

async fn on_agreement_approved(
    broker: CommonBroker,
    caller: String,
    msg: AgreementApproved,
) -> Result<(), ApproveAgreementError> {
    let caller: NodeId =
        caller
            .parse()
            .map_err(|e: ParseError| ApproveAgreementError::CallerParseError {
                e: e.to_string(),
                caller,
                id: msg.agreement_id.clone(),
            })?;
    Ok(agreement_approved(broker, caller, msg)
        .await
        .map_err(|e| ApproveAgreementError::Remote(e))?)
}

async fn agreement_approved(
    broker: CommonBroker,
    caller: NodeId,
    msg: AgreementApproved,
) -> Result<(), RemoteAgreementError> {
    let agreement = broker
        .db
        .as_dao::<AgreementDao>()
        .select(&msg.agreement_id, None, Utc::now().naive_utc())
        .await
        .map_err(|_e| RemoteAgreementError::NotFound(msg.agreement_id.clone()))?
        .ok_or(RemoteAgreementError::NotFound(msg.agreement_id.clone()))?;

    if agreement.provider_id != caller {
        // Don't reveal, that we know this Agreement id.
        Err(RemoteAgreementError::NotFound(msg.agreement_id.clone()))?
    }

    // TODO: Validate agreement signature.
    // Note: session must be None, because either we already set this value in ConfirmAgreement,
    // or we purposely left it None.
    broker
        .db
        .as_dao::<AgreementDao>()
        .approve(&msg.agreement_id, &None)
        .await
        .map_err(|err| match err {
            StateError::InvalidTransition { id, from, .. } => {
                match from {
                    // Expired Agreement could be InvalidState either, but we want to explicit
                    // say to provider, that Agreement has expired.
                    AgreementState::Expired => RemoteAgreementError::Expired(id),
                    _ => RemoteAgreementError::InvalidState(id, from),
                }
            }
            e => {
                // Log our internal error, but don't reveal error message to Provider.
                log::warn!(
                    "Approve Agreement [{}] internal error: {}",
                    &msg.agreement_id,
                    e
                );
                RemoteAgreementError::InternalError(msg.agreement_id.clone())
            }
        })?;

    broker.notify_agreement(&agreement).await;
    log::info!(
        "Agreement [{}] approved by [{}].",
        &msg.agreement_id,
        &caller
    );
    Ok(())
}

pub async fn proposal_receiver_thread(
    db: DbExecutor,
    mut proposal_receiver: UnboundedReceiver<RawProposal>,
    notifier: EventNotifier<SubscriptionId>,
) {
    while let Some(proposal) = proposal_receiver.recv().await {
        let db = db.clone();
        let notifier = notifier.clone();
        match async move {
            log::debug!("Got matching Offer-Demand pair; emitting as Proposal to Requestor.");

            // Add proposal to database together with Negotiation record.
            let proposal = Proposal::new_requestor(proposal.demand, proposal.offer);
            let proposal = db
                .as_dao::<ProposalDao>()
                .save_initial_proposal(proposal)
                .await?;

            log::info!(
                "New Proposal [{}] (Offer [{}], Demand [{}])",
                proposal.body.id,
                proposal.negotiation.offer_id,
                proposal.negotiation.demand_id
            );

            // Create Proposal Event and add it to queue (database).
            let subscription_id = proposal.negotiation.subscription_id.clone();
            db.as_dao::<NegotiationEventsDao>()
                .add_proposal_event(proposal, OwnerType::Requestor)
                .await?;

            // Send channel message to wake all query_events waiting for proposals.
            counter!("market.proposals.requestor.generated", 1);
            notifier.notify(&subscription_id).await;
            DbResult::<()>::Ok(())
        }
        .await
        {
            Err(error) => log::warn!("Failed to add proposal. Error: {}", error),
            Ok(_) => (),
        }
    }
}<|MERGE_RESOLUTION|>--- conflicted
+++ resolved
@@ -23,11 +23,7 @@
 use crate::config::Config;
 use crate::utils::display::EnableDisplay;
 
-<<<<<<< HEAD
-#[derive(Clone, Debug, Eq, PartialEq, derive_more::Display)]
-=======
 #[derive(Clone, derive_more::Display, Debug, PartialEq)]
->>>>>>> 32b8050a
 pub enum ApprovalStatus {
     #[display(fmt = "Approved")]
     Approved,
