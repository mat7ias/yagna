--- conflicted
+++ resolved
@@ -19,10 +19,7 @@
 use super::negotiation::{provider, requestor};
 use super::{store::SubscriptionStore, Matcher};
 use crate::config::Config;
-<<<<<<< HEAD
-=======
 use crate::db::dao::ProposalDao;
->>>>>>> 065d69da
 use crate::db::model::{Demand, Offer, Proposal, ProposalId, SubscriptionId};
 use crate::identity::IdentityApi;
 use crate::matcher::error::{DemandError, QueryOfferError};
@@ -464,14 +461,11 @@
 pub trait MarketServiceExt {
     async fn get_offer(&self, id: &SubscriptionId) -> Result<Offer, QueryOfferError>;
     async fn get_demand(&self, id: &SubscriptionId) -> Result<Demand, DemandError>;
-<<<<<<< HEAD
     async fn get_proposal(&self, id: &ProposalId) -> Result<Proposal, ProposalError>;
-=======
     async fn get_proposal_from_db(
         &self,
         proposal_id: &ProposalId,
     ) -> Result<Proposal, anyhow::Error>;
->>>>>>> 065d69da
     async fn query_events(
         &self,
         subscription_id: &SubscriptionId,
@@ -490,10 +484,10 @@
         self.matcher.store.get_demand(id).await
     }
 
-<<<<<<< HEAD
     async fn get_proposal(&self, id: &ProposalId) -> Result<Proposal, ProposalError> {
         self.provider_engine.common.get_proposal(None, id).await
-=======
+    }
+
     async fn get_proposal_from_db(
         &self,
         proposal_id: &ProposalId,
@@ -505,7 +499,6 @@
                 None => bail!("Proposal [{}] not found", proposal_id),
             },
         )
->>>>>>> 065d69da
     }
 
     async fn query_events(
