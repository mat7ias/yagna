use std::str::FromStr;
use std::sync::Arc;

use ya_client::model::market::Proposal;

use crate::db::model::ProposalId;
use crate::db::model::SubscriptionId;
use crate::MarketService;

pub mod requestor {
    use super::*;
    use ya_client::model::market::event::RequestorEvent;

<<<<<<< HEAD
    pub fn expect_proposal(events: Vec<RequestorEvent>) -> anyhow::Result<Proposal> {
        assert_ne!(events.len(), 0, "Expected one event. Found 0.");
        assert_eq!(events.len(), 1, "Expected only one event.");
=======
    pub fn expect_proposal(events: Vec<RequestorEvent>, i: u8) -> anyhow::Result<Proposal> {
        assert_eq!(events.len(), 1, "{}: Expected one event: {:?}.", i, events);
>>>>>>> 8d57274f

        Ok(match events[0].clone() {
            RequestorEvent::ProposalEvent { proposal, .. } => proposal,
            _ => anyhow::bail!("Invalid event Type. ProposalEvent expected"),
        })
    }

    pub async fn query_proposal(
        market: &Arc<MarketService>,
        demand_id: &SubscriptionId,
    ) -> anyhow::Result<Proposal> {
        let events = market
            .requestor_engine
            .query_events(&demand_id, 2.2, Some(5))
            .await?;
        expect_proposal(events)
    }
}

pub mod provider {
    use super::*;
    use ya_client::model::market::event::ProviderEvent;

<<<<<<< HEAD
    pub fn expect_proposal(events: Vec<ProviderEvent>) -> anyhow::Result<Proposal> {
        assert_ne!(events.len(), 0, "Expected one event. Found 0.");
        assert_eq!(events.len(), 1, "Expected only one event.");
=======
    pub fn expect_proposal(events: Vec<ProviderEvent>, i: u8) -> anyhow::Result<Proposal> {
        assert_eq!(events.len(), 1, "{}: Expected one event: {:?}.", i, events);
>>>>>>> 8d57274f

        Ok(match events[0].clone() {
            ProviderEvent::ProposalEvent { proposal, .. } => proposal,
            _ => anyhow::bail!("Invalid event Type. ProposalEvent expected"),
        })
    }

    pub async fn query_proposal(
        market: &Arc<MarketService>,
        offer_id: &SubscriptionId,
    ) -> anyhow::Result<Proposal> {
        let events = market
            .provider_engine
            .query_events(&offer_id, 2.2, Some(5))
            .await?;
        expect_proposal(events)
    }
}

pub trait ClientProposalHelper {
    fn get_proposal_id(&self) -> anyhow::Result<ProposalId>;
}

impl ClientProposalHelper for Proposal {
    fn get_proposal_id(&self) -> anyhow::Result<ProposalId> {
        Ok(ProposalId::from_str(self.proposal_id()?)?)
    }
}<|MERGE_RESOLUTION|>--- conflicted
+++ resolved
@@ -11,14 +11,8 @@
     use super::*;
     use ya_client::model::market::event::RequestorEvent;
 
-<<<<<<< HEAD
-    pub fn expect_proposal(events: Vec<RequestorEvent>) -> anyhow::Result<Proposal> {
-        assert_ne!(events.len(), 0, "Expected one event. Found 0.");
-        assert_eq!(events.len(), 1, "Expected only one event.");
-=======
     pub fn expect_proposal(events: Vec<RequestorEvent>, i: u8) -> anyhow::Result<Proposal> {
         assert_eq!(events.len(), 1, "{}: Expected one event: {:?}.", i, events);
->>>>>>> 8d57274f
 
         Ok(match events[0].clone() {
             RequestorEvent::ProposalEvent { proposal, .. } => proposal,
@@ -29,12 +23,13 @@
     pub async fn query_proposal(
         market: &Arc<MarketService>,
         demand_id: &SubscriptionId,
+        i: u8,
     ) -> anyhow::Result<Proposal> {
         let events = market
             .requestor_engine
             .query_events(&demand_id, 2.2, Some(5))
             .await?;
-        expect_proposal(events)
+        expect_proposal(events, i)
     }
 }
 
@@ -42,14 +37,8 @@
     use super::*;
     use ya_client::model::market::event::ProviderEvent;
 
-<<<<<<< HEAD
-    pub fn expect_proposal(events: Vec<ProviderEvent>) -> anyhow::Result<Proposal> {
-        assert_ne!(events.len(), 0, "Expected one event. Found 0.");
-        assert_eq!(events.len(), 1, "Expected only one event.");
-=======
     pub fn expect_proposal(events: Vec<ProviderEvent>, i: u8) -> anyhow::Result<Proposal> {
         assert_eq!(events.len(), 1, "{}: Expected one event: {:?}.", i, events);
->>>>>>> 8d57274f
 
         Ok(match events[0].clone() {
             ProviderEvent::ProposalEvent { proposal, .. } => proposal,
@@ -60,12 +49,13 @@
     pub async fn query_proposal(
         market: &Arc<MarketService>,
         offer_id: &SubscriptionId,
+        i: u8,
     ) -> anyhow::Result<Proposal> {
         let events = market
             .provider_engine
             .query_events(&offer_id, 2.2, Some(5))
             .await?;
-        expect_proposal(events)
+        expect_proposal(events, i)
     }
 }
 
