use std::time::{Duration, Instant};
use thiserror::Error;

use ya_client::model::market::proposal::Proposal as ClientProposal;
use ya_client::model::NodeId;
use ya_persistence::executor::DbExecutor;
use ya_persistence::executor::Error as DbError;

<<<<<<< HEAD
use crate::db::dao::{EventsDao, ProposalDao};
use crate::db::models::{MarketEvent, OwnerType, Proposal};
use crate::matcher::{QueryOfferError, SubscriptionStore};
use crate::negotiation::notifier::NotifierError;
use crate::negotiation::{EventNotifier, ProposalError, QueryEventsError};
use crate::protocol::negotiation::errors::{CounterProposalError, RemoteProposalError};
use crate::protocol::negotiation::messages::ProposalReceived;
use crate::{ProposalId, SubscriptionId};
use std::str::FromStr;

type IsInitial = bool;

#[derive(Clone)]
pub struct CommonBroker {
    pub(super) db: DbExecutor,
    pub(super) store: SubscriptionStore,
    pub(super) notifier: EventNotifier,
}

impl CommonBroker {
    pub async fn counter_proposal(
        &self,
        subscription_id: &SubscriptionId,
        prev_proposal_id: &ProposalId,
        proposal: &ClientProposal,
    ) -> Result<(Proposal, IsInitial), ProposalError> {
        // TODO: Everything should happen under transaction.
        // TODO: Check if subscription is active
        // TODO: Check if this proposal wasn't already countered.
        log::debug!("Fetching proposal [{}].", &prev_proposal_id);
        let prev_proposal = self
            .get_proposal(prev_proposal_id)
            .await
            .map_err(|e| ProposalError::from(&subscription_id, e))?;

        log::debug!(
            "Expected subscription id [{}], but found [{}].",
            subscription_id,
            prev_proposal.negotiation.subscription_id
        );
        if &prev_proposal.negotiation.subscription_id != subscription_id {
            Err(ProposalError::ProposalNotFound(
                prev_proposal_id.clone(),
                subscription_id.clone(),
            ))?
        }

        let is_initial = prev_proposal.body.prev_proposal_id.is_none();
        let new_proposal = prev_proposal.from_client(proposal);
        let proposal_id = new_proposal.body.id.clone();
        self.db
            .as_dao::<ProposalDao>()
            .save_proposal(&new_proposal)
            .await
            .map_err(|e| ProposalError::FailedSaveProposal(proposal_id.clone(), e))?;
        Ok((new_proposal, is_initial))
    }

    pub async fn query_events(
        &self,
        subscription_id: &SubscriptionId,
        timeout: f32,
        max_events: Option<i32>,
        owner: OwnerType,
    ) -> Result<Vec<MarketEvent>, QueryEventsError> {
        let mut timeout = Duration::from_secs_f32(timeout.max(0.0));
        let stop_time = Instant::now() + timeout;
        let max_events = max_events.unwrap_or(i32::max_value());

        if max_events < 0 {
            Err(QueryEventsError::InvalidMaxEvents(max_events))?
        } else if max_events == 0 {
            return Ok(vec![]);
        }

        loop {
            let events = self
                .db
                .as_dao::<EventsDao>()
                .take_events(subscription_id, max_events, owner.clone())
                .await?;

            if events.len() > 0 {
                return Ok(events);
            }

            // Solves panic 'supplied instant is later than self'.
            if stop_time < Instant::now() {
                return Ok(vec![]);
            }
            timeout = stop_time - Instant::now();

            if let Err(error) = self
                .notifier
                .wait_for_event_with_timeout(subscription_id, timeout)
                .await
            {
                return match error {
                    NotifierError::Timeout(_) => Ok(vec![]),
                    NotifierError::ChannelClosed(_) => {
                        Err(QueryEventsError::InternalError(format!("{}", error)))
                    }
                    NotifierError::Unsubscribed(id) => Err(QueryEventsError::Unsubscribed(id)),
                };
            }
            // Ok result means, that event with required subscription id was added.
            // We can go to next loop to get this event from db. But still we aren't sure
            // that list won't be empty, because other query_events calls can wait for the same event.
        }
    }

    pub async fn get_proposal(
        &self,
        proposal_id: &ProposalId,
    ) -> Result<Proposal, GetProposalError> {
        Ok(self
            .db
            .as_dao::<ProposalDao>()
            .get_proposal(&proposal_id)
            .await
            .map_err(|e| GetProposalError::FailedGetFromDb(proposal_id.clone(), e))?
            .ok_or_else(|| GetProposalError::NotFound(proposal_id.clone()))?)
    }

    pub async fn on_proposal_received(
        self,
        caller: String,
        msg: ProposalReceived,
        owner: OwnerType,
    ) -> Result<(), CounterProposalError> {
        // Check if countered Proposal exists.
        let prev_proposal = self
            .get_proposal(&msg.prev_proposal_id)
            .await
            .map_err(|_e| RemoteProposalError::ProposalNotFound(msg.prev_proposal_id.clone()))?;

        // Check subscription.
        if let Err(e) = self
            .store
            .get_offer(&prev_proposal.negotiation.offer_id)
            .await
        {
            match e {
                QueryOfferError::Unsubscribed(id) => Err(RemoteProposalError::Unsubscribed(id))?,
                QueryOfferError::Expired(id) => Err(RemoteProposalError::Expired(id))?,
                _ => Err(RemoteProposalError::Unexpected(e.to_string()))?,
            }
        };

        let owner_id = NodeId::from_str(&caller)
            .map_err(|e| RemoteProposalError::Unexpected(e.to_string()))?;

        let proposal = prev_proposal.from_draft(msg.proposal);

        self.db
            .as_dao::<ProposalDao>()
            .save_proposal(&proposal)
            .await
            .map_err(|e| RemoteProposalError::Unexpected(e.to_string()))?;

        // Create Proposal Event and add it to queue (database).
        let subscription_id = proposal.negotiation.subscription_id.clone();
        self.db
            .as_dao::<EventsDao>()
            .add_proposal_event(proposal, owner)
            .await
            .map_err(|e| RemoteProposalError::Unexpected(e.to_string()))?;

        // Send channel message to wake all query_events waiting for proposals.
        self.notifier.notify(&subscription_id).await;
        Ok(())
    }
}
=======
use crate::db::dao::ProposalDao;
use crate::db::model::{Proposal, ProposalId};
>>>>>>> ec7aa135

#[derive(Error, Debug)]
pub enum GetProposalError {
    #[error("Proposal [{0}] not found.")]
    NotFound(ProposalId),
    #[error("Failed to get Proposal [{0}]. Error: [{1}]")]
    FailedGetFromDb(ProposalId, DbError),
}<|MERGE_RESOLUTION|>--- conflicted
+++ resolved
@@ -1,3 +1,4 @@
+use std::str::FromStr;
 use std::time::{Duration, Instant};
 use thiserror::Error;
 
@@ -6,16 +7,17 @@
 use ya_persistence::executor::DbExecutor;
 use ya_persistence::executor::Error as DbError;
 
-<<<<<<< HEAD
 use crate::db::dao::{EventsDao, ProposalDao};
-use crate::db::models::{MarketEvent, OwnerType, Proposal};
-use crate::matcher::{QueryOfferError, SubscriptionStore};
+use crate::db::model::{MarketEvent, OwnerType, Proposal};
+use crate::db::model::{ProposalId, SubscriptionId};
+use crate::matcher::{error::QueryOfferError, store::SubscriptionStore};
 use crate::negotiation::notifier::NotifierError;
-use crate::negotiation::{EventNotifier, ProposalError, QueryEventsError};
-use crate::protocol::negotiation::errors::{CounterProposalError, RemoteProposalError};
+use crate::negotiation::{
+    error::{ProposalError, QueryEventsError},
+    EventNotifier,
+};
+use crate::protocol::negotiation::error::{CounterProposalError, RemoteProposalError};
 use crate::protocol::negotiation::messages::ProposalReceived;
-use crate::{ProposalId, SubscriptionId};
-use std::str::FromStr;
 
 type IsInitial = bool;
 
@@ -156,7 +158,8 @@
             }
         };
 
-        let owner_id = NodeId::from_str(&caller)
+        // TODO: do auth
+        let _owner_id = NodeId::from_str(&caller)
             .map_err(|e| RemoteProposalError::Unexpected(e.to_string()))?;
 
         let proposal = prev_proposal.from_draft(msg.proposal);
@@ -180,10 +183,6 @@
         Ok(())
     }
 }
-=======
-use crate::db::dao::ProposalDao;
-use crate::db::model::{Proposal, ProposalId};
->>>>>>> ec7aa135
 
 #[derive(Error, Debug)]
 pub enum GetProposalError {
