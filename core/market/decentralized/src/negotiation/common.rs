--- conflicted
+++ resolved
@@ -16,11 +16,7 @@
 };
 use crate::negotiation::notifier::NotifierError;
 use crate::negotiation::{
-<<<<<<< HEAD
-    error::{GetProposalError, ProposalError, QueryEventsError},
-=======
-    error::{MatchValidationError, ProposalError, QueryEventsError},
->>>>>>> 51a2aa78
+    error::{GetProposalError, MatchValidationError, ProposalError, QueryEventsError},
     EventNotifier,
 };
 use crate::protocol::negotiation::error::{CounterProposalError, RemoteProposalError};
@@ -272,8 +268,6 @@
         }
         Ok(())
     }
-<<<<<<< HEAD
-=======
 }
 
 pub fn validate_match(
@@ -301,19 +295,10 @@
     }
 }
 
-#[derive(Error, Debug)]
-pub enum GetProposalError {
-    #[error("Proposal [{0}] not found.")]
-    NotFound(ProposalId),
-    #[error("Failed to get Proposal [{0}]. Error: [{1}]")]
-    FailedGetFromDb(ProposalId, DbError),
-}
-
 pub struct DisplayIdentity<'a>(pub &'a Identity);
 
 impl<'a> fmt::Display for DisplayIdentity<'a> {
     fn fmt(&self, f: &mut fmt::Formatter) -> fmt::Result {
         write!(f, "'{}' [{}]", &self.0.name, &self.0.identity)
     }
->>>>>>> 51a2aa78
 }