use actix_web::{
    body::MessageBody, dev::ServiceResponse, error::PathError, http::StatusCode, test,
};
use chrono::Utc;
use serde::de::DeserializeOwned;
use serde_json::json;

use ya_client::model::market::Agreement;
use ya_client::model::{market::Demand, market::Offer, market::Proposal, ErrorMessage};
use ya_market_decentralized::testing::{
    client::{sample_demand, sample_offer},
    mock_node::{wait_for_bcast, MarketServiceExt},
    proposal_util::exchange_draft_proposals,
    DemandError, MarketsNetwork, ModifyOfferError, OwnerType, SubscriptionId,
    SubscriptionParseError,
};

#[cfg_attr(not(feature = "market-test-suite"), ignore)]
#[actix_rt::test]
async fn test_rest_get_offers() -> Result<(), anyhow::Error> {
    let network = MarketsNetwork::new("test_rest_get_offers")
        .await
        .add_market_instance("Node-1")
        .await?
        .add_market_instance("Node-2")
        .await?;

    let market_local = network.get_market("Node-1");
    // Not really remote, but in this scenario will treat it as remote
    let market_remote = network.get_market("Node-2");
    let identity_local = network.get_default_id("Node-1");
    let identity_remote = network.get_default_id("Node-2");

    let offer_local = Offer::new(json!({}), "()".to_string());
    let offer_local_unsubscribed = Offer::new(json!({}), "()".to_string());
    let offer_remote = Offer::new(json!({}), "()".to_string());
    let subscription_id_local = market_local
        .subscribe_offer(&offer_local, &identity_local)
        .await?;
    let subscription_id_local_unsubscribed = market_local
        .subscribe_offer(&offer_local_unsubscribed, &identity_local)
        .await?;
    market_local
        .unsubscribe_offer(&subscription_id_local_unsubscribed, &identity_local)
        .await?;
    let subscription_id_remote = market_remote
        .subscribe_offer(&offer_remote, &identity_remote)
        .await?;
    let offer_local = market_local.get_offer(&subscription_id_local).await?;
    let _offer_remote = market_remote.get_offer(&subscription_id_remote).await?;

    wait_for_bcast(1000, &market_remote, &subscription_id_local, true).await;

    let mut app = network.get_rest_app("Node-1").await;

    let req = test::TestRequest::get()
        .uri("/market-api/v1/offers")
        .to_request();
    let resp = test::call_service(&mut app, req).await;

    assert_eq!(resp.status(), StatusCode::OK);
    let result: Vec<Offer> = read_response_json(resp).await;
    assert_eq!(vec![offer_local.into_client_offer()?], result);
    Ok(())
}

#[cfg_attr(not(feature = "market-test-suite"), ignore)]
#[actix_rt::test]
async fn test_rest_get_demands() -> Result<(), anyhow::Error> {
    let network = MarketsNetwork::new("test_rest_get_demands")
        .await
        .add_market_instance("Node-1")
        .await?;

    let market_local = network.get_market("Node-1");
    let identity_local = network.get_default_id("Node-1");
    let demand_local = Demand::new(json!({}), "()".to_string());
    let subscription_id = market_local
        .subscribe_demand(&demand_local, &identity_local)
        .await?;
    let demand_local = market_local.get_demand(&subscription_id).await?;

    let mut app = network.get_rest_app("Node-1").await;

    let req = test::TestRequest::get()
        .uri("/market-api/v1/demands")
        .to_request();
    let resp = test::call_service(&mut app, req).await;
    assert_eq!(resp.status(), StatusCode::OK);
    let result: Vec<Demand> = read_response_json(resp).await;
    assert_eq!(vec![demand_local.into_client_demand()?], result);

    Ok(())
}

#[cfg_attr(not(feature = "market-test-suite"), ignore)]
#[actix_rt::test]
async fn test_rest_invalid_subscription_id_should_return_400() -> anyhow::Result<()> {
    // given
    let network = MarketsNetwork::new("test_rest_invalid_subscription_id_should_return_400")
        .await
        .add_market_instance("Node-1")
        .await?;
    let mut app = network.get_rest_app("Node-1").await;

    let req = test::TestRequest::delete()
        .uri("/market-api/v1/offers/invalid-id")
        .to_request();

    // when
    let resp = test::call_service(&mut app, req).await;

    // then
    assert_eq!(resp.status(), StatusCode::BAD_REQUEST);
    let result: ErrorMessage = read_response_json(resp).await;

    // let result = String::from_utf8(test::read_body(resp).await.to_vec()).unwrap();
    assert_eq!(
        PathError::Deserialize(serde::de::Error::custom(
            SubscriptionParseError::NotHexadecimal("invalid-id".to_string())
        ))
        .to_string(),
        result.message.unwrap()
    );
    Ok(())
}

#[cfg_attr(not(feature = "market-test-suite"), ignore)]
#[actix_rt::test]
async fn test_rest_subscribe_unsubscribe_offer() -> anyhow::Result<()> {
    // given
    let network = MarketsNetwork::new("test_rest_subscribe_unsubscribe_offer")
        .await
        .add_market_instance("Node-1")
        .await?;
    let mut app = network.get_rest_app("Node-1").await;

    let mut client_offer = sample_offer();

    let req = test::TestRequest::post()
        .uri("/market-api/v1/offers")
        .set_json(&client_offer)
        .to_request();

    // when create offer
    let resp = test::call_service(&mut app, req).await;

    // then
    assert_eq!(resp.status(), StatusCode::CREATED);
    let subscription_id: SubscriptionId = read_response_json(resp).await;
    log::debug!("subscription_id: {}", subscription_id);

    // given
    let id = network.get_default_id("Node-1");
    client_offer.offer_id = Some(subscription_id.to_string());
    client_offer.provider_id = Some(id.identity.to_string());
    let market = network.get_market("Node-1");
    // when get from subscription store
    let offer = market.get_offer(&subscription_id).await.unwrap();
    // then
    assert_eq!(offer.into_client_offer(), Ok(client_offer));

    // given
    let req = test::TestRequest::delete()
        .uri(&format!("/market-api/v1/offers/{}", subscription_id))
        .to_request();
    // when unsubscribe
    let resp = test::call_service(&mut app, req).await;
    // then
    assert_eq!(resp.status(), StatusCode::OK);
    let result: String = read_response_json(resp).await;
    assert_eq!("Ok", result);

    // given
    let req = test::TestRequest::delete()
        .uri(&format!("/market-api/v1/offers/{}", subscription_id))
        .to_request();
    // when unsubscribe again
    let resp = test::call_service(&mut app, req).await;
    // then
    assert_eq!(resp.status(), StatusCode::GONE);
    let result: ErrorMessage = read_response_json(resp).await;
    // let result = String::from_utf8(test::read_body(resp).await.to_vec()).unwrap();
    assert_eq!(
        ModifyOfferError::Unsubscribed(subscription_id.clone()).to_string(),
        result.message.unwrap()
    );
    Ok(())
}

#[cfg_attr(not(feature = "market-test-suite"), ignore)]
#[actix_rt::test]
async fn test_rest_subscribe_unsubscribe_demand() -> anyhow::Result<()> {
    // given
    let network = MarketsNetwork::new("test_rest_subscribe_unsubscribe_offer")
        .await
        .add_market_instance("Node-1")
        .await?;
    let mut app = network.get_rest_app("Node-1").await;

    let mut client_demand = sample_demand();

    let req = test::TestRequest::post()
        .uri("/market-api/v1/demands")
        .set_json(&client_demand)
        .to_request();

    // when
    let resp = test::call_service(&mut app, req).await;

    // then
    assert_eq!(resp.status(), StatusCode::CREATED);
    let subscription_id: SubscriptionId = read_response_json(resp).await;
    log::debug!("subscription_id: {}", subscription_id);

    // given
    let id = network.get_default_id("Node-1");
    client_demand.demand_id = Some(subscription_id.to_string());
    client_demand.requestor_id = Some(id.identity.to_string());
    let market = network.get_market("Node-1");
    // when
    let demand = market.get_demand(&subscription_id).await.unwrap();
    // then
    assert_eq!(demand.into_client_demand(), Ok(client_demand));

    // given
    let req = test::TestRequest::delete()
        .uri(&format!("/market-api/v1/demands/{}", subscription_id))
        .to_request();
    // when
    let resp = test::call_service(&mut app, req).await;
    // then
    assert_eq!(resp.status(), StatusCode::OK);
    let result: String = read_response_json(resp).await;
    assert_eq!("Ok", result);

    // given
    let req = test::TestRequest::delete()
        .uri(&format!("/market-api/v1/demands/{}", subscription_id))
        .to_request();
    // when
    let resp = test::call_service(&mut app, req).await;
    // then
    assert_eq!(resp.status(), StatusCode::NOT_FOUND);
    let result: ErrorMessage = read_response_json(resp).await;
    // let result = String::from_utf8(test::read_body(resp).await.to_vec()).unwrap();
    assert_eq!(
        DemandError::NotFound(subscription_id.clone()).to_string(),
        result.message.unwrap()
    );
    Ok(())
}

#[cfg_attr(not(feature = "market-test-suite"), ignore)]
#[actix_rt::test]
async fn test_rest_get_proposal() -> anyhow::Result<()> {
    let network = MarketsNetwork::new("test_rest_get_proposal")
        .await
        .add_market_instance("Provider")
        .await?
        .add_market_instance("Requestor")
        .await?;

    let prov_mkt = network.get_market("Provider");
    let proposal_id = exchange_draft_proposals(&network, "Requestor", "Provider")
        .await?
        .translate(OwnerType::Provider);

    // Not really remote, but in this scenario will treat it as remote
<<<<<<< HEAD
    let identity_local = network.get_default_id("Provider");
    let offers = prov_mkt.get_offers(Some(identity_local)).await?;
    let subscription_id = offers.first().unwrap().offer_id()?;
    let proposal = prov_mkt
        .get_proposal(&proposal_id)
=======
    let identity_local = network.get_default_id("Node-1");
    let subscription_id = SubscriptionId::generate_id(
        "",
        "",
        &identity_local.identity,
        &Utc::now().naive_utc(),
        &Utc::now().naive_utc(),
    );
    let proposal_id = exchange_draft_proposals(&network, "Node-1", "Node-2")
        .await?
        .proposal_id;
    let proposal = market_local
        .get_proposal(&proposal_id, &identity_local)
>>>>>>> 065d69da
        .await
        .unwrap()
        .into_client()?;
    let mut app = network.get_rest_app("Provider").await;

    let req_offers = test::TestRequest::get()
        .uri(
            format!(
                "/market-api/v1/offers/{}/proposals/{}",
                subscription_id, proposal_id
            )
            .as_str(),
        )
        .to_request();
    let resp_offers = test::call_service(&mut app, req_offers).await;
    assert_eq!(resp_offers.status(), StatusCode::OK);
    let result_offers: Proposal = read_response_json(resp_offers).await;
    assert_eq!(proposal, result_offers);

    let req_demands = test::TestRequest::get()
        .uri(
            format!(
                "/market-api/v1/demands/{}/proposals/{}",
                subscription_id, proposal_id
            )
            .as_str(),
        )
        .to_request();
    let resp_demands = test::call_service(&mut app, req_demands).await;
    assert_eq!(resp_demands.status(), StatusCode::NOT_FOUND);
    Ok(())
}

<<<<<<< HEAD
// #[cfg_attr(not(feature = "market-test-suite"), ignore)]
// #[actix_rt::test]
// async fn test_rest_get_proposal_wrong_subscription() -> anyhow::Result<()> {
//     let network = MarketsNetwork::new("test_rest_get_proposal")
//         .await
//         .add_market_instance("Node-1")
//         .await?
//         .add_market_instance("Node-2")
//         .await?;
//
//     let identity_local = network.get_default_id("Node-1");
//     let fake_subscription_id = SubscriptionId::generate_id(
//         "",
//         "",
//         &identity_local.identity,
//         &Utc::now().naive_utc(),
//         &Utc::now().naive_utc(),
//     );
//     let proposal_id = exchange_draft_proposals(&network, "Node-1", "Node-2").await?;
//     let mut app = network.get_rest_app("Node-1").await;
//
//     let req_offers = test::TestRequest::get()
//         .uri(
//             format!(
//                 "/market-api/v1/offers/{}/proposals/{}",
//                 fake_subscription_id, proposal_id
//             )
//             .as_str(),
//         )
//         .to_request();
//     let resp_offers = test::call_service(&mut app, req_offers).await;
//     assert_eq!(resp_offers.status(), StatusCode::NOT_FOUND);
//
//     let req_demands = test::TestRequest::get()
//         .uri(
//             format!(
//                 "/market-api/v1/demands/{}/proposals/{}",
//                 fake_subscription_id, proposal_id
//             )
//             .as_str(),
//         )
//         .to_request();
//     let resp_demands = test::call_service(&mut app, req_demands).await;
//
//     assert_eq!(resp_demands.status(), StatusCode::OK);
//     assert_eq!(resp_offers.status(), StatusCode::NOT_FOUND);
//
//     Ok(())
// }
=======
#[cfg_attr(not(feature = "market-test-suite"), ignore)]
#[actix_rt::test]
async fn test_rest_get_agreement() -> anyhow::Result<()> {
    let network = MarketsNetwork::new("test_rest_get_agreement")
        .await
        .add_market_instance("Node-1")
        .await?
        .add_market_instance("Node-2")
        .await?;

    let proposal_id = exchange_draft_proposals(&network, "Node-1", "Node-2")
        .await?
        .proposal_id;
    let req_market = network.get_market("Node-1");
    let req_engine = &req_market.requestor_engine;
    let req_id = network.get_default_id("Node-1");
    let prov_id = network.get_default_id("Node-2");

    let agreement_id = req_engine
        .create_agreement(req_id.clone(), &proposal_id, Utc::now())
        .await?;

    let mut app = network.get_rest_app("Node-1").await;
    let req = test::TestRequest::get()
        .uri(&format!(
            "/market-api/v1/agreements/{}",
            agreement_id.into_client()
        ))
        .to_request();
    let resp = test::call_service(&mut app, req).await;
    assert_eq!(resp.status(), StatusCode::OK);

    let agreement: Agreement = read_response_json(resp).await;
    assert_eq!(agreement.agreement_id, agreement_id.into_client());
    assert_eq!(
        agreement.demand.requestor_id.unwrap(),
        req_id.identity.to_string()
    );
    assert_eq!(
        agreement.offer.provider_id.unwrap(),
        prov_id.identity.to_string()
    );
    Ok(())
}
>>>>>>> 065d69da

pub async fn read_response_json<B: MessageBody, T: DeserializeOwned>(
    resp: ServiceResponse<B>,
) -> T {
    serde_json::from_slice(&test::read_body(resp).await).unwrap()
}<|MERGE_RESOLUTION|>--- conflicted
+++ resolved
@@ -264,30 +264,15 @@
     let prov_mkt = network.get_market("Provider");
     let proposal_id = exchange_draft_proposals(&network, "Requestor", "Provider")
         .await?
+        .proposal_id
         .translate(OwnerType::Provider);
 
     // Not really remote, but in this scenario will treat it as remote
-<<<<<<< HEAD
     let identity_local = network.get_default_id("Provider");
     let offers = prov_mkt.get_offers(Some(identity_local)).await?;
     let subscription_id = offers.first().unwrap().offer_id()?;
     let proposal = prov_mkt
         .get_proposal(&proposal_id)
-=======
-    let identity_local = network.get_default_id("Node-1");
-    let subscription_id = SubscriptionId::generate_id(
-        "",
-        "",
-        &identity_local.identity,
-        &Utc::now().naive_utc(),
-        &Utc::now().naive_utc(),
-    );
-    let proposal_id = exchange_draft_proposals(&network, "Node-1", "Node-2")
-        .await?
-        .proposal_id;
-    let proposal = market_local
-        .get_proposal(&proposal_id, &identity_local)
->>>>>>> 065d69da
         .await
         .unwrap()
         .into_client()?;
@@ -317,11 +302,57 @@
         )
         .to_request();
     let resp_demands = test::call_service(&mut app, req_demands).await;
-    assert_eq!(resp_demands.status(), StatusCode::NOT_FOUND);
-    Ok(())
-}
-
-<<<<<<< HEAD
+    assert_eq!(resp_demands.status(), StatusCode::OK);
+    let resp_demands: Proposal = read_response_json(resp_demands).await;
+    assert_eq!(proposal, resp_demands);
+    Ok(())
+}
+
+#[cfg_attr(not(feature = "market-test-suite"), ignore)]
+#[actix_rt::test]
+async fn test_rest_get_agreement() -> anyhow::Result<()> {
+    let network = MarketsNetwork::new("test_rest_get_agreement")
+        .await
+        .add_market_instance("Node-1")
+        .await?
+        .add_market_instance("Node-2")
+        .await?;
+
+    let proposal_id = exchange_draft_proposals(&network, "Node-1", "Node-2")
+        .await?
+        .proposal_id;
+    let req_market = network.get_market("Node-1");
+    let req_engine = &req_market.requestor_engine;
+    let req_id = network.get_default_id("Node-1");
+    let prov_id = network.get_default_id("Node-2");
+
+    let agreement_id = req_engine
+        .create_agreement(req_id.clone(), &proposal_id, Utc::now())
+        .await?;
+
+    let mut app = network.get_rest_app("Node-1").await;
+    let req = test::TestRequest::get()
+        .uri(&format!(
+            "/market-api/v1/agreements/{}",
+            agreement_id.into_client()
+        ))
+        .to_request();
+    let resp = test::call_service(&mut app, req).await;
+    assert_eq!(resp.status(), StatusCode::OK);
+
+    let agreement: Agreement = read_response_json(resp).await;
+    assert_eq!(agreement.agreement_id, agreement_id.into_client());
+    assert_eq!(
+        agreement.demand.requestor_id.unwrap(),
+        req_id.identity.to_string()
+    );
+    assert_eq!(
+        agreement.offer.provider_id.unwrap(),
+        prov_id.identity.to_string()
+    );
+    Ok(())
+}
+
 // #[cfg_attr(not(feature = "market-test-suite"), ignore)]
 // #[actix_rt::test]
 // async fn test_rest_get_proposal_wrong_subscription() -> anyhow::Result<()> {
@@ -371,52 +402,6 @@
 //
 //     Ok(())
 // }
-=======
-#[cfg_attr(not(feature = "market-test-suite"), ignore)]
-#[actix_rt::test]
-async fn test_rest_get_agreement() -> anyhow::Result<()> {
-    let network = MarketsNetwork::new("test_rest_get_agreement")
-        .await
-        .add_market_instance("Node-1")
-        .await?
-        .add_market_instance("Node-2")
-        .await?;
-
-    let proposal_id = exchange_draft_proposals(&network, "Node-1", "Node-2")
-        .await?
-        .proposal_id;
-    let req_market = network.get_market("Node-1");
-    let req_engine = &req_market.requestor_engine;
-    let req_id = network.get_default_id("Node-1");
-    let prov_id = network.get_default_id("Node-2");
-
-    let agreement_id = req_engine
-        .create_agreement(req_id.clone(), &proposal_id, Utc::now())
-        .await?;
-
-    let mut app = network.get_rest_app("Node-1").await;
-    let req = test::TestRequest::get()
-        .uri(&format!(
-            "/market-api/v1/agreements/{}",
-            agreement_id.into_client()
-        ))
-        .to_request();
-    let resp = test::call_service(&mut app, req).await;
-    assert_eq!(resp.status(), StatusCode::OK);
-
-    let agreement: Agreement = read_response_json(resp).await;
-    assert_eq!(agreement.agreement_id, agreement_id.into_client());
-    assert_eq!(
-        agreement.demand.requestor_id.unwrap(),
-        req_id.identity.to_string()
-    );
-    assert_eq!(
-        agreement.offer.provider_id.unwrap(),
-        prov_id.identity.to_string()
-    );
-    Ok(())
-}
->>>>>>> 065d69da
 
 pub async fn read_response_json<B: MessageBody, T: DeserializeOwned>(
     resp: ServiceResponse<B>,
