use std::env;

// Local service basics
lazy_static::lazy_static! {
pub static ref YAGNA_HOST: String = env::var("YAGNA_HOST").unwrap_or("127.0.0.1".into());
pub static ref YAGNA_BUS_PORT: String = env::var("YAGNA_BUS_PORT").unwrap_or("7464".into());
pub static ref YAGNA_HTTP_PORT: String = env::var("YAGNA_HTTP_PORT").unwrap_or("7465".into());

pub static ref YAGNA_BUS_ADDR_STR: String = format!("{}:{}", *YAGNA_HOST, *YAGNA_BUS_PORT);
pub static ref YAGNA_BUS_ADDR: std::net::SocketAddr = YAGNA_BUS_ADDR_STR.parse().unwrap();
pub static ref YAGNA_HTTP_ADDR_STR: String = format!("{}:{}", *YAGNA_HOST, *YAGNA_HTTP_PORT);
pub static ref YAGNA_HTTP_ADDR: std::net::SocketAddr = YAGNA_HTTP_ADDR_STR.parse().unwrap();

// Centralised network defaults
pub static ref CENTRAL_NET_HOST: String = env::var("CENTRAL_NET_HOST").unwrap_or("10.30.10.202:7477".into()); // awokado
}

// Bus service prefixes
pub const PRIVATE_SERVICE: &str = "/private";
pub const PUBLIC_SERVICE: &str = "/public";

// services
pub const ACTIVITY_SERVICE_ID: &str = "/activity";
pub const APP_KEY_SERVICE_ID: &str = "/appkey";
pub const IDENTITY_SERVICE_ID: &str = "/identity";
<<<<<<< HEAD
pub const NET_SERVICE_ID: &str = "/net";
=======
pub const NET_SERVICE_ID: &str = "/net";
pub const PAYMENT_SERVICE_ID: &str = "/payment";

// APIs
pub const ACTIVITY_API: &str = "/activity-api/v1";
pub const MARKET_API: &str = "/market-api/v1/";
pub const PAYMENT_API: &str = "/payment-api/v1";
>>>>>>> 1ea684f5
<|MERGE_RESOLUTION|>--- conflicted
+++ resolved
@@ -21,16 +21,4 @@
 
 // services
 pub const ACTIVITY_SERVICE_ID: &str = "/activity";
-pub const APP_KEY_SERVICE_ID: &str = "/appkey";
-pub const IDENTITY_SERVICE_ID: &str = "/identity";
-<<<<<<< HEAD
-pub const NET_SERVICE_ID: &str = "/net";
-=======
-pub const NET_SERVICE_ID: &str = "/net";
-pub const PAYMENT_SERVICE_ID: &str = "/payment";
-
-// APIs
-pub const ACTIVITY_API: &str = "/activity-api/v1";
-pub const MARKET_API: &str = "/market-api/v1/";
-pub const PAYMENT_API: &str = "/payment-api/v1";
->>>>>>> 1ea684f5
+pub const NET_SERVICE_ID: &str = "/net";