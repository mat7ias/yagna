--- conflicted
+++ resolved
@@ -1,19 +1,10 @@
 use crate::error::Error;
 use crate::local_router::{router, Router};
-<<<<<<< HEAD
-use crate::{
-    Handle, RpcEndpoint, RpcEnvelope, RpcHandler, RpcMessage, RpcStreamHandler, RpcStreamMessage,
-};
-use actix::Message;
-use failure::_core::marker::PhantomData;
-use futures::compat::{Compat01As03, Future01CompatExt, Stream01CompatExt};
-use futures::{Future, FutureExt, Stream};
-=======
-use crate::{Handle, RpcEndpoint, RpcHandler, RpcMessage};
+use crate::{Handle, RpcEndpoint, RpcHandler, RpcMessage, RpcStreamMessage, RpcStreamHandler};
 use futures::prelude::*;
->>>>>>> af3103bc
 use std::pin::Pin;
 use std::sync::{Arc, Mutex};
+use futures::FutureExt;
 
 /// Binds RpcHandler to given service address.
 ///
@@ -60,6 +51,7 @@
 }
 
 impl Endpoint {
+
     pub fn call<T: RpcMessage>(
         &self,
         msg: T,
@@ -68,7 +60,6 @@
             .lock()
             .unwrap()
             .forward(&self.addr, msg)
-            .compat()
     }
 
     pub fn call_streaming<T: RpcStreamMessage>(
@@ -79,36 +70,22 @@
             .lock()
             .unwrap()
             .streaming_forward(&self.addr, msg)
-            .compat()
     }
 }
 
 impl<T: RpcMessage> RpcEndpoint<T> for Endpoint
 where
-    T: Send + Unpin,
+    T: Send,
 {
     type Result = Pin<Box<dyn Future<Output = Result<Result<T::Item, T::Error>, Error>>>>;
 
     fn send(&self, msg: T) -> Self::Result {
-<<<<<<< HEAD
         Endpoint::call(self, msg).boxed_local()
     }
 }
 
 pub fn service(addr: &str) -> Endpoint {
     Endpoint {
-=======
-        self.router
-            .lock()
-            .unwrap()
-            .forward(&self.addr, msg)
-            .boxed_local()
-    }
-}
-
-pub fn service<T: RpcMessage + Unpin>(addr: &str) -> impl RpcEndpoint<T> {
-    Forward {
->>>>>>> af3103bc
         router: router(),
         addr: addr.to_string(),
     }
